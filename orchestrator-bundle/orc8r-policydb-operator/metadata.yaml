--- conflicted
+++ resolved
@@ -15,21 +15,13 @@
 resources:
   magma-orc8r-policydb-image:
     type: oci-image
-<<<<<<< HEAD
     description: OCI image for magma-orc8r-policydb (docker-ci.artifactory.magmacore.org/controller:13029)
     upstream-source: docker-ci.artifactory.magmacore.org/controller:13029
-<<<<<<< Updated upstream
 
 provides:
   magma-orc8r-policydb:
     interface: magma-orc8r-policydb
     limit: 1
-=======
->>>>>>> Stashed changes
-=======
-    description: OCI image for magma-orc8r-policydb (docker.artifactory.magmacore.org/controller:1.7.0)
-    upstream-source: docker.artifactory.magmacore.org/controller:1.7.0
->>>>>>> b33125ce
 
 requires:
   db:
