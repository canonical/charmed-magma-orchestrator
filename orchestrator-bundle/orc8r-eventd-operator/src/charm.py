#!/usr/bin/env python3
# Copyright 2021 Canonical Ltd.
# See LICENSE file for licensing details.
import logging
import re

from charms.magma_orc8r_libs.v0.orc8r_base import Orc8rBase
from charms.observability_libs.v0.kubernetes_service_patch import KubernetesServicePatch
from ops.charm import CharmBase
from ops.main import main
from ops.model import ActiveStatus, BlockedStatus
from ops.pebble import APIError

logger = logging.getLogger(__name__)


class MagmaOrc8rEventdCharm(CharmBase):
    BASE_CONFIG_PATH = "/var/opt/magma/configs/orc8r"

    def __init__(self, *args):
        """
        An instance of this object everytime an event occurs.
        """
        super().__init__(*args)
        self._service_patcher = KubernetesServicePatch(
            charm=self,
            ports=[("grpc", 9180, 9121), ("http", 8080, 10121)],
            additional_labels={
                "app.kubernetes.io/part-of": "orc8r-app",
                "orc8r.io/obsidian_handlers": "true",
                "orc8r.io/swagger_spec": "true",
            },
            additional_annotations={
                "orc8r.io/obsidian_handlers_path_prefixes": "/magma/v1/networks/:network_id/logs, "
                "/magma/v1/events,"
            },
        )
        startup_command = (
            "/usr/bin/envdir "
            "/var/opt/magma/envdir "
            "/var/opt/magma/bin/eventd "
            "-run_echo_server=true "
            "-logtostderr=true "
            "-v=0"
        )
        self._orc8r_base = Orc8rBase(self, startup_command=startup_command)
        self.framework.observe(self.on.config_changed, self._on_elasticsearch_url_config_changed)

    def _on_elasticsearch_url_config_changed(self, event):
        # TODO: Elasticsearch url should be passed through a relationship (not a config)
        if self._elasticsearch_config_is_valid:
            if self._orc8r_base._container.can_connect():
                self._write_config_file()
                try:
                    logger.info("Restarting service")
                    self._orc8r_base._container.restart(self._orc8r_base._service_name)
                    self.unit.status = ActiveStatus()
                except APIError:
                    logger.info("Service is not yet started, doing nothing")
        else:
            self.unit.status = BlockedStatus(
                "Config for elasticsearch is not valid. Format should be <hostname>:<port>"
            )

    def _write_config_file(self):
        logger.info("Writing config file or elastic.yml")
        elasticsearch_url, elasticsearch_port = self._get_elasticsearch_config()
        elastic_config = (
            f'"elasticHost": "{elasticsearch_url}"\n' f'"elasticPort": {elasticsearch_port}\n'
        )
        self._orc8r_base._container.push(f"{self.BASE_CONFIG_PATH}/elastic.yml", elastic_config)

    def _get_elasticsearch_config(self) -> tuple:
        elasticsearch_url = self.model.config.get("elasticsearch-url")
<<<<<<< HEAD
        elasticsearch_url_split = elasticsearch_url.split(":")  # type: ignore [union-attr]
=======
        elasticsearch_url_split = elasticsearch_url.split(":")  # type: ignore[union-attr]
>>>>>>> ce0f0213
        return elasticsearch_url_split[0], elasticsearch_url_split[1]

    @property
    def _elasticsearch_config_is_valid(self) -> bool:
        elasticsearch_url = self.model.config.get("elasticsearch-url")
        if not elasticsearch_url:
            return False
        if re.match("^[a-zA-Z0-9._-]+:[0-9]+$", elasticsearch_url):
            return True
        else:
            return False


if __name__ == "__main__":
    main(MagmaOrc8rEventdCharm)<|MERGE_RESOLUTION|>--- conflicted
+++ resolved
@@ -72,11 +72,7 @@
 
     def _get_elasticsearch_config(self) -> tuple:
         elasticsearch_url = self.model.config.get("elasticsearch-url")
-<<<<<<< HEAD
-        elasticsearch_url_split = elasticsearch_url.split(":")  # type: ignore [union-attr]
-=======
         elasticsearch_url_split = elasticsearch_url.split(":")  # type: ignore[union-attr]
->>>>>>> ce0f0213
         return elasticsearch_url_split[0], elasticsearch_url_split[1]
 
     @property
