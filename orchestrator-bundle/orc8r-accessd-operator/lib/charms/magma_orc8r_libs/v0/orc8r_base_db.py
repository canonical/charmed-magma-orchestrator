--- conflicted
+++ resolved
@@ -178,11 +178,7 @@
         """Returns DB connection string provided by the DB relation."""
         try:
             db_relation = self.model.get_relation("db")
-<<<<<<< HEAD
-            return ConnectionString(db_relation.data[db_relation.app]["master"])  # type: ignore[union-attr, index]
-=======
             return ConnectionString(db_relation.data[db_relation.app]["master"])  # type: ignore[index, union-attr]  # noqa: E501
->>>>>>> ce0f0213
         except (AttributeError, KeyError):
             return None
 
