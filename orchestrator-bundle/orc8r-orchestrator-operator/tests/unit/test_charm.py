--- conflicted
+++ resolved
@@ -59,21 +59,6 @@
         self.addCleanup(self.harness.cleanup)
         self.harness.begin()
 
-<<<<<<< HEAD
-    @patch("ops.model.Container.exec", new_callable=Mock)
-    @patch("charm.MagmaOrc8rOrchestratorCharm._namespace", new_callable=PropertyMock)
-    @patch("charm.MagmaOrc8rOrchestratorCharm._relations_ready", PropertyMock(return_value=True))
-    @patch("charm.MagmaOrc8rOrchestratorCharm._relations_created", PropertyMock(return_value=True))
-    @patch("charm.MagmaOrc8rOrchestratorCharm._nms_certs_mounted", PropertyMock(return_value=True))
-    def test_given_ready_when_get_plan_then_plan_is_filled_with_magma_orc8r_orchestrator_service_content(  # noqa: E501
-        self,
-        patch_namespace,
-        patch_exec,
-    ):
-        patch_exec.return_value = MockExec()
-        namespace = "whatever"
-        patch_namespace.return_value = namespace
-=======
     @patch("ops.model.Container.exists")
     def test_given_relations_created_and_certs_are_mounted_when_pebble_ready_then_pebble_plan_containing_workload_service_is_created(  # noqa: E501
         self, patch_exists
@@ -83,7 +68,6 @@
         )
         self.harness.add_relation(relation_name="metrics-endpoint", remote_app="prometheus-k8s")
         patch_exists.return_value = True
->>>>>>> 8b517798
         expected_plan = {
             "services": {
                 "magma-orc8r-orchestrator": {
@@ -138,11 +122,6 @@
         )
 
     @patch("ops.model.Container.push")
-<<<<<<< HEAD
-    @patch("charm.MagmaOrc8rOrchestratorCharm._relations_ready", PropertyMock(return_value=True))
-    @patch("charm.MagmaOrc8rOrchestratorCharm._namespace", PropertyMock(return_value="whatever"))
-=======
->>>>>>> 8b517798
     def test_given_new_charm_when_on_install_event_then_analytics_config_file_is_created(
         self, patch_push
     ):
@@ -159,7 +138,6 @@
             '"metricsPrefix": ""\n',
         )
 
-<<<<<<< HEAD
     @patch("ops.model.Container.exec", new_callable=Mock)
     @patch("ops.model.Container.push")
     @patch("charm.MagmaOrc8rOrchestratorCharm._relations_ready", PropertyMock(return_value=True))
@@ -216,8 +194,6 @@
         patch_exec.assert_not_called()
 
     @patch("charm.MagmaOrc8rOrchestratorCharm._relations_ready", PropertyMock(return_value=True))
-=======
->>>>>>> 8b517798
     def test_given_default_elasticsearch_config_when_on_config_changed_event_then_status_is_blocked(  # noqa: E501
         self,
     ):
@@ -260,26 +236,13 @@
             "Config for elasticsearch is not valid. Format should be <hostname>:<port>"
         )
 
-<<<<<<< HEAD
-    @patch("ops.model.Container.exec", new_callable=Mock)
-    @patch("charm.MagmaOrc8rOrchestratorCharm._namespace", PropertyMock(return_value="qwerty"))
-    @patch("charm.MagmaOrc8rOrchestratorCharm._relations_ready", PropertyMock(return_value=True))
-    @patch("charm.MagmaOrc8rOrchestratorCharm._relations_created", PropertyMock(return_value=True))
-    @patch("charm.MagmaOrc8rOrchestratorCharm._nms_certs_mounted", PropertyMock(return_value=True))
-=======
     @patch("ops.model.Container.get_service", new=Mock())
->>>>>>> 8b517798
     def test_given_magma_orc8r_orchestrator_service_running_when_magma_orc8r_orchestrator_relation_joined_event_emitted_then_active_key_in_relation_data_is_set_to_true(  # noqa: E501
         self, patch_exec
     ):
         self.harness.set_can_connect("magma-orc8r-orchestrator", True)
         container = self.harness.model.unit.get_container("magma-orc8r-orchestrator")
-<<<<<<< HEAD
-        patch_exec.return_value = MockExec()
-        self.harness.charm.on.magma_orc8r_orchestrator_pebble_ready.emit(container)
-=======
         self.harness.container_pebble_ready(container_name="magma-orc8r-orchestrator")
->>>>>>> 8b517798
         self.harness.set_leader(True)
         self.harness.set_can_connect(container=container, val=True)
         relation_id = self.harness.add_relation("magma-orc8r-orchestrator", "orc8r-orchestrator")
