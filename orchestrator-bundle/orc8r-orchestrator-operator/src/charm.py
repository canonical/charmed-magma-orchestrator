--- conflicted
+++ resolved
@@ -212,14 +212,7 @@
         """Checks whether required relations are ready."""
         required_relations = ["magma-orc8r-certifier", "metrics-endpoint"]
         missing_relations = [
-<<<<<<< HEAD
-            relation
-            for relation in required_relations
-            if not self.model.get_relation(relation)
-            or len(self.model.get_relation(relation).units) == 0  # type: ignore[union-attr]  # noqa: E501, W503
-=======
             relation for relation in required_relations if not self._relation_active(relation)
->>>>>>> 61ea6a19
         ]
         if missing_relations:
             msg = f"Waiting for relations: {', '.join(missing_relations)}"
@@ -331,11 +324,7 @@
 
     def _get_elasticsearch_config(self) -> tuple:
         elasticsearch_url = self.model.config.get("elasticsearch-url")
-<<<<<<< HEAD
-        elasticsearch_url_split = elasticsearch_url.split(":")  # type: ignore [union-attr]
-=======
         elasticsearch_url_split = elasticsearch_url.split(":")  # type: ignore[union-attr]
->>>>>>> 61ea6a19
         return elasticsearch_url_split[0], elasticsearch_url_split[1]
 
     @property
