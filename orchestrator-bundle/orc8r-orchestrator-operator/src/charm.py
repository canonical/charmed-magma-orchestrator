#!/usr/bin/env python3
# Copyright 2021 Canonical Ltd.
# See LICENSE file for licensing details.

"""magma-orc8r-orchestrator.

magma-orc8r-orchestrator provides data for configure of core gateway service configuration, metrics
and CRUD API.
"""


import logging
import re
from typing import Dict, Union

from charms.magma_orc8r_certifier.v0.cert_admin_operator import (
    CertAdminOperatorRequires,
    CertificateAvailableEvent,
)
from charms.observability_libs.v1.kubernetes_service_patch import (
    KubernetesServicePatch,
    ServicePort,
)
from lightkube import Client
from lightkube.resources.core_v1 import Service
from ops.charm import (
    ActionEvent,
    CharmBase,
    ConfigChangedEvent,
    InstallEvent,
    PebbleReadyEvent,
    RelationEvent,
)
from ops.main import main
from ops.model import (
    ActiveStatus,
    BlockedStatus,
    MaintenanceStatus,
    ModelError,
    Relation,
    WaitingStatus,
)
from ops.pebble import APIError, ConnectionError, ExecError, Layer

logger = logging.getLogger(__name__)


class MagmaOrc8rOrchestratorCharm(CharmBase):
    """Main class that is instantiated everytime an event occurs."""

    BASE_CONFIG_PATH = "/var/opt/magma/configs/orc8r"
<<<<<<< HEAD
    REQUIRED_RELATIONS = ["magma-orc8r-certifier", "metrics-endpoint", "magma-orc8r-accessd"]
=======
    BASE_CERTS_PATH = "/var/opt/magma/certs"
>>>>>>> 8b517798

    # TODO: The various URL's should be provided through relationships
    PROMETHEUS_URL = "http://orc8r-prometheus:9090"
    PROMETHEUS_CACHE_GRPC_URL = "orc8r-prometheus-cache:9092"
    PROMETHEUS_CACHE_METRICS_URL = "http://orc8r-prometheus-cache:9091"
    ALERTMANAGER_URL = "http://orc8r-alertmanager:9093"

    def __init__(self, *args):
        """Initializes all event that need to be observed."""
        super().__init__(*args)
        self._container_name = self._service_name = "magma-orc8r-orchestrator"
        self._container = self.unit.get_container(self._container_name)
<<<<<<< HEAD
        self.framework.observe(
            self.on.magma_orc8r_orchestrator_pebble_ready,
            self._on_magma_orc8r_orchestrator_pebble_ready,
        )
        self.framework.observe(
            self.on.magma_orc8r_orchestrator_relation_joined,
            self._on_magma_orc8r_orchestrator_relation_joined,
        )
        self.framework.observe(
            self.on.magma_orc8r_certifier_relation_changed,
            self._on_magma_orc8r_certifier_relation_changed,
        )
        self.framework.observe(self.on.set_log_verbosity_action, self._set_log_verbosity_action)
        self.framework.observe(
            self.on.get_load_balancer_services_action,
            self._on_get_load_balancer_services_action,
        )
        self.framework.observe(self.on.install, self._on_install)
        self.framework.observe(self.on.config_changed, self._on_elasticsearch_url_config_changed)
=======
        self.cert_admin_operator = CertAdminOperatorRequires(self, "cert-admin-operator")
>>>>>>> 8b517798
        self._service_patcher = KubernetesServicePatch(
            charm=self,
            ports=[
                ServicePort(name="grpc", port=9180, targetPort=9112),
                ServicePort(name="http", port=8080, targetPort=10112),
            ],
            additional_labels={
                "app.kubernetes.io/part-of": "orc8r-app",
                "orc8r.io/analytics_collector": "true",
                "orc8r.io/mconfig_builder": "true",
                "orc8r.io/metrics_exporter": "true",
                "orc8r.io/obsidian_handlers": "true",
                "orc8r.io/state_indexer": "true",
                "orc8r.io/stream_provider": "true",
                "orc8r.io/swagger_spec": "true",
            },
            additional_annotations={
                "orc8r.io/state_indexer_types": "directory_record",
                "orc8r.io/state_indexer_version": "1",
                "orc8r.io/stream_provider_streams": "configs",
                "orc8r.io/obsidian_handlers_path_prefixes": "/, "
                "/magma/v1/channels, "
                "/magma/v1/networks, "
                "/magma/v1/networks/:network_id,",
            },
        )
        self.framework.observe(
            self.on.magma_orc8r_orchestrator_pebble_ready,
            self._on_magma_orc8r_orchestrator_pebble_ready,
        )
        self.framework.observe(
            self.on.magma_orc8r_orchestrator_relation_joined,
            self._on_magma_orc8r_orchestrator_relation_joined,
        )
        self.framework.observe(
            self.on.create_orchestrator_admin_user_action,
            self._create_orchestrator_admin_user_action,
        )
        self.framework.observe(self.on.set_log_verbosity_action, self._set_log_verbosity_action)
        self.framework.observe(
            self.on.get_load_balancer_services_action,
            self._on_get_load_balancer_services_action,
        )
        self.framework.observe(self.on.install, self._on_install)
        self.framework.observe(self.on.config_changed, self._on_elasticsearch_url_config_changed)
        self.framework.observe(
            self.cert_admin_operator.on.certificate_available, self._on_certificate_available
        )

    @property
    def _environment_variables(self) -> dict:
        """Returns environment variables necessary to run main service and other cli commands.

        Returns:
            dict: Environment variables.
        """
        return {
            "SERVICE_HOSTNAME": self._container_name,
            "SERVICE_REGISTRY_MODE": "k8s",
            "SERVICE_REGISTRY_NAMESPACE": self._namespace,
        }

    @property
    def _pebble_layer(self) -> Layer:
        """Returns pebble layer for workload service.

        Returns:
            Layer: Pebble layer
        """
        return Layer(
            {
                "summary": f"{self._service_name} pebble layer",
                "services": {
                    self._service_name: {
                        "override": "replace",
                        "startup": "enabled",
                        "command": "/usr/bin/envdir "
                        "/var/opt/magma/envdir "
                        "/var/opt/magma/bin/orchestrator "
                        "-run_echo_server=true "
                        "-logtostderr=true "
                        "-v=0",
                        "environment": self._environment_variables,
                    }
                },
            }
        )

    @property
    def _elasticsearch_config_is_valid(self) -> bool:
        """Returns whether elasticsearch config is valid.

        Returns:
            bool: True/False
        """
        elasticsearch_url = self.model.config.get("elasticsearch-url")
        if not elasticsearch_url:
            return False
        if re.match("^[a-zA-Z0-9._-]+:[0-9]+$", elasticsearch_url):
            return True
        else:
            return False

    @property
    def _service_is_running(self) -> bool:
        """Returns whether workload service is running.

        Returns:
            bool: True/False
        """
        if self._container.can_connect():
            try:
                self._container.get_service(self._service_name)
                return True
            except ModelError:
                pass
        return False

    def _update_relations(self) -> None:
        """Updates the magma-orc8r-orchestrator relations with the status of the workload service.

        Returns:
            None
        """
        if not self.unit.is_leader():
            return
        relations = self.model.relations[self.meta.name]
        for relation in relations:
            self._update_relation_active_status(
                relation=relation, is_active=self._service_is_running
            )

    @property
    def _namespace(self) -> str:
        """Returns Kubernetes namespace.

        Returns:
            str: Kubernetes namespace
        """
        return self.model.name

    @property
    def _certs_are_stored(self) -> bool:
        """Returns whether the bootstrapper admin operator certificates are stored.

        Returns:
            bool: True/False
        """
        return self._container.exists(
            f"{self.BASE_CERTS_PATH}/admin_operator.pem"
        ) and self._container.exists(f"{self.BASE_CERTS_PATH}/admin_operator.key.pem")

    @property
    def _cert_admin_operator_relation_created(self) -> bool:
        """Returns whether cert-admin-operator relation is created.

        Returns:
            bool: True/False
        """
        return self._relation_created("cert-admin-operator")

    @property
    def _metrics_relation_created(self) -> bool:
        """Returns whether metrics-endpoint relation is created.

        Returns:
            bool: True/False
        """
        return self._relation_created("metrics-endpoint")

    def _relation_created(self, relation_name: str) -> bool:
        """Returns whether given relation was created.

        Args:
            relation_name (str): Relation name

        Returns:
            bool: True/False
        """
        try:
            if self.model.get_relation(relation_name):
                return True
            return False
        except KeyError:
            return False

    def _on_get_load_balancer_services_action(self, event: ActionEvent) -> None:
        """Triggered when the get-load-balancer action is executed.

        Args:
            event (ActionEvent): Juju event

        Returns:
            None
        """
        load_balancer_services = self._get_load_balancer_services()
        event.set_results(load_balancer_services)

    def _get_load_balancer_services(self) -> Dict[str, str]:
        """Returns all Load balancer service addresses.

        Returns:
            dict: All load balancer service addresses.
        """
        service_dict = dict()
        client = Client()
        service_list = client.list(res=Service, namespace=self._namespace)
        for service in service_list:
            service_name = service.metadata.name
            ingresses = service.status.loadBalancer.ingress
            if ingresses:
                ip = ingresses[0].ip
                hostname = ingresses[0].hostname
                if hostname:
                    service_dict[service_name] = hostname
                else:
                    service_dict[service_name] = ip
        return service_dict

    def _on_install(self, event: InstallEvent) -> None:
        if not self._container.can_connect():
            event.defer()
            return
        self._write_config_files()

    def _write_config_files(self) -> None:
        """Pushes config files for orchestrator, metricsd and analytics to workload.

        Returns:
            None
        """
        self._write_orchestrator_config()
        self._write_metricsd_config()
        self._write_analytics_config()

    def _write_orchestrator_config(self) -> None:
        """Pushes orchestrator.yml config file to workload.

        Returns:
            None
        """
        orchestrator_config = (
            f'"prometheusGRPCPushAddress": "{self.PROMETHEUS_CACHE_GRPC_URL}"\n'
            '"prometheusPushAddresses":\n'
            f'- "{self.PROMETHEUS_CACHE_METRICS_URL}/metrics"\n'
            '"useGRPCExporter": true\n'
        )
        self._container.push(f"{self.BASE_CONFIG_PATH}/orchestrator.yml", orchestrator_config)

    def _write_metricsd_config(self) -> None:
        """Pushes metricsd.yml to workload.

        Returns:
            None
        """
        metricsd_config = (
            f'prometheusQueryAddress: "{self.PROMETHEUS_URL}"\n'
            f'alertmanagerApiURL: "{self.ALERTMANAGER_URL}/api/v2"\n'
            '"profile": "prometheus"\n'
        )
        self._container.push(f"{self.BASE_CONFIG_PATH}/metricsd.yml", metricsd_config)

    def _write_analytics_config(self) -> None:
        """Pushes analytics.yml to workload.

        Returns:
            None
        """
        analytics_config = (
            '"appID": ""\n'
            '"appSecret": ""\n'
            '"categoryName": "magma"\n'
            '"exportMetrics": false\n'
            '"metricExportURL": ""\n'
            '"metricsPrefix": ""\n'
        )
        self._container.push(f"{self.BASE_CONFIG_PATH}/analytics.yml", analytics_config)

    def _write_elastic_config(self) -> None:
        """Pushes elasticsearch config to workload.

        Returns:
            None
        """
        logging.info("Writing elasticsearch config to elastic.yml")
        elasticsearch_url, elasticsearch_port = self._get_elasticsearch_config()
        elastic_config = (
            f'"elasticHost": "{elasticsearch_url}"\n' f'"elasticPort": {elasticsearch_port}\n'
        )
        self._container.push(f"{self.BASE_CONFIG_PATH}/elastic.yml", elastic_config)

    def _on_elasticsearch_url_config_changed(self, event: ConfigChangedEvent) -> None:
        """Triggered when there is a Juju configuration changed.

        Will try to push the new elasticsearch config to the workload and restart the workload
        service.

        Args:
            event (ConfigChangedEvent): Juju event

        Returns:
            None
        """
        # TODO: Elasticsearch url should be passed through a relationship (not a config)
        if not self._container.can_connect():
            event.defer()
            return
        if self._elasticsearch_config_is_valid:
            self._write_elastic_config()
            try:
                logger.info("Restarting service")
                self._container.restart(self._service_name)
                self.unit.status = ActiveStatus()
            except APIError:
                logger.info("Service is not yet started, doing nothing")
        else:
            self.unit.status = BlockedStatus(
                "Config for elasticsearch is not valid. Format should be <hostname>:<port>"
            )

<<<<<<< HEAD
    def _create_orchestrator_admin_user(self):
=======
    def _create_orchestrator_admin_user_action(self, event: ActionEvent) -> None:
        """Triggered when the create-orchestrator-admin-user action is executed.

        Args:
            event (ActionEvent): Juju event

        Returns:
            None
        """
>>>>>>> 8b517798
        process = self._container.exec(
            [
                "/var/opt/magma/bin/accessc",
                "add-existing",
                "-admin",
                "-cert",
                "/var/opt/magma/certs/admin_operator.pem",
                "admin_operator",
            ],
            timeout=30,
            environment=self._environment_variables,
            working_dir="/",
        )
        try:
            stdout, error = process.wait_output()
            logger.info(f"Return message: {stdout}, {error}")
        except ExecError as e:
            logger.error("Exited with code %d. Stderr:", e.exit_code)
            for line in e.stderr.splitlines():
                logger.error("    %s", line)

    def _set_log_verbosity_action(self, event: ActionEvent) -> None:
        """Triggered when the set-log-verbosity action is executed.

        Args:
            event (ActionEvent): Juju event

        Returns:
            None
        """
        process = self._container.exec(
            [
                "/var/opt/magma/bin/service303_cli",
                "log_verbosity",
                str(event.params["level"]),
                event.params["service"],
            ],
            timeout=30,
            environment=self._environment_variables,
            working_dir="/",
        )
        try:
            stdout, error = process.wait_output()
            logger.info(f"Return message: {stdout}, {error}")
        except ExecError as e:
            logger.error("Exited with code %d. Stderr:", e.exit_code)
            for line in e.stderr.splitlines():
                logger.error("    %s", line)

    def _on_magma_orc8r_orchestrator_pebble_ready(
        self, event: Union[PebbleReadyEvent, CertificateAvailableEvent]
    ) -> None:
        """Triggered when pebble is ready.

        Args:
            event (PebbleReadyEvent): Juju event

        Returns:
            None
        """
        if not self._metrics_relation_created:
            self.unit.status = BlockedStatus("Waiting for metrics-endpoint relation to be created")
            event.defer()
            return
        if not self._cert_admin_operator_relation_created:
            self.unit.status = BlockedStatus(
                "Waiting for cert-admin-operator relation to be created"
            )
            event.defer()
            return
        if not self._certs_are_stored:
            self.unit.status = WaitingStatus("Waiting for certs to be available")
            event.defer()
            return
        self._configure_orc8r(event)
        if not self._container.can_connect():
            self.unit.status = WaitingStatus(
                "Waiting for magma-orc8r-orchestrator container to be ready"
            )
            event.defer()
            return
        self._create_orchestrator_admin_user()

    def _configure_orc8r(self, event: Union[PebbleReadyEvent, CertificateAvailableEvent]) -> None:
        """Adds layer to pebble config if the proposed config is different from the current one.

        Args:
            event (PebbleReadyEvent, CertificateAvailableEvent): Juju event

<<<<<<< HEAD
    def _relation_active(self, relation_name: str) -> bool:
        try:
            rel = self.model.get_relation(relation_name)
            units = rel.units  # type: ignore[union-attr]
            return rel.data[next(iter(units))]["active"] == "True"  # type: ignore[union-attr]
        except (AttributeError, KeyError, StopIteration):
            return False

    def _on_magma_orc8r_certifier_relation_changed(self, event: RelationChangedEvent):
        """Mounts certificates required by orc8r-orchestrator."""
        if not self._relation_active("magma-orc8r-certifier"):
            self.unit.status = WaitingStatus(
                "Waiting for magma-orc8r-certifier relation to be ready"
            )
            event.defer()
            return
        if not self._nms_certs_mounted:
            self.unit.status = MaintenanceStatus("Mounting NMS certificates")
            self._mount_certifier_certs()

    @property
    def _nms_certs_mounted(self) -> bool:
        """Check to see if the NMS certs have already been mounted."""
        client = Client()
        statefulset = client.get(StatefulSet, name=self.app.name, namespace=self._namespace)
        return all(
            volume_mount in statefulset.spec.template.spec.containers[1].volumeMounts  # type: ignore[attr-defined]  # noqa: E501
            for volume_mount in self._magma_orc8r_orchestrator_volume_mounts
        )

    def _mount_certifier_certs(self) -> None:
        """Patch the StatefulSet to include NMS certs secret mount."""
        self.unit.status = MaintenanceStatus(
            "Mounting additional volumes required by the magma-orc8r-orchestrator container"
        )
        client = Client()
        stateful_set = client.get(StatefulSet, name=self.app.name, namespace=self._namespace)
        stateful_set.spec.template.spec.volumes.extend(self._magma_orc8r_orchestrator_volumes)  # type: ignore[attr-defined]  # noqa: E501
        stateful_set.spec.template.spec.containers[1].volumeMounts.extend(  # type: ignore[attr-defined]  # noqa: E501
            self._magma_orc8r_orchestrator_volume_mounts
        )
        client.patch(StatefulSet, name=self.app.name, obj=stateful_set, namespace=self._namespace)
        logger.info("Additional K8s resources for magma-orc8r-orchestrator container applied!")

    @property
    def _magma_orc8r_orchestrator_volume_mounts(self) -> List[VolumeMount]:
        """Returns the additional volume mounts for the magma-orc8r-orchestrator container."""
        return [
            VolumeMount(
                mountPath="/var/opt/magma/certs/",
                name="certs",
                readOnly=True,
            )
        ]

    @property
    def _magma_orc8r_orchestrator_volumes(self) -> List[Volume]:
        """Returns the additional volumes required by the magma-orc8r-orchestrator container."""
        return [
            Volume(
                name="certs",
                secret=SecretVolumeSource(secretName="orc8r-certs"),
            ),
        ]

    def _configure_orc8r(self, event: PebbleReadyEvent):
        """Adds layer to pebble config if the proposed config is different from the current one."""
        if not self._container.can_connect():
            self.unit.status = WaitingStatus("Waiting for container to be ready")
            event.defer()
            return
=======
        Returns:
            None
        """
>>>>>>> 8b517798
        try:
            plan = self._container.get_plan()
            if plan.services != self._pebble_layer.services:
                self.unit.status = MaintenanceStatus(
                    f"Configuring pebble layer for {self._service_name}"
                )
                self._container.add_layer(self._container_name, self._pebble_layer, combine=True)
                self._container.restart(self._service_name)
                logger.info(f"Restarted container {self._service_name}")
                self._update_relations()
                self.unit.status = ActiveStatus()
        except ConnectionError:
            logger.error(
                f"Could not restart {self._service_name} -- Pebble socket does "
                f"not exist or is not responsive"
            )

    def _get_elasticsearch_config(self) -> tuple:
        """Returns elasticsearch url and port based on juju config.

        Returns:
            tuple: Elasticsearch url and port.
        """
        elasticsearch_url = self.model.config.get("elasticsearch-url")
        if elasticsearch_url:
            elasticsearch_url_split = elasticsearch_url.split(":")
            return elasticsearch_url_split[0], elasticsearch_url_split[1]
        else:
            raise ValueError("The elasticsearch-url config is empty.")

    def _on_magma_orc8r_orchestrator_relation_joined(self, event: RelationEvent) -> None:
        """Triggered when charms join the orc8r-orchestrator relation.

        Args:
            event (RelationEvent): Juju event

        Returns:
            None
        """
        self._update_relations()
        if not self._service_is_running:
            event.defer()
            return

    def _update_relation_active_status(self, relation: Relation, is_active: bool) -> None:
        """Updates orc8r-orchestrator relation data content with workload service status.

        Args:
            relation: Juju relation
            is_active: True/False

        Returns:
            None
        """
        relation.data[self.unit].update(
            {
                "active": str(is_active),
            }
        )

    def _on_certificate_available(self, event: CertificateAvailableEvent) -> None:
        """Triggered when admin operator certificates are available from relation data.

        Args:
            event (CertificateAvailableEvent): Event for whenever certificates are available.

        Returns:
            None
        """
        logger.info("Admin Operator certificate available")
        if not self._container.can_connect():
            logger.info("Can't connect to container - Deferring")
            event.defer()
            return
        self._container.push(
            path=f"{self.BASE_CERTS_PATH}/admin_operator.pem", source=event.certificate
        )
        self._container.push(
            path=f"{self.BASE_CERTS_PATH}/admin_operator.key.pem", source=event.private_key
        )
        self._on_magma_orc8r_orchestrator_pebble_ready(event)


if __name__ == "__main__":
    main(MagmaOrc8rOrchestratorCharm)<|MERGE_RESOLUTION|>--- conflicted
+++ resolved
@@ -49,11 +49,7 @@
     """Main class that is instantiated everytime an event occurs."""
 
     BASE_CONFIG_PATH = "/var/opt/magma/configs/orc8r"
-<<<<<<< HEAD
-    REQUIRED_RELATIONS = ["magma-orc8r-certifier", "metrics-endpoint", "magma-orc8r-accessd"]
-=======
     BASE_CERTS_PATH = "/var/opt/magma/certs"
->>>>>>> 8b517798
 
     # TODO: The various URL's should be provided through relationships
     PROMETHEUS_URL = "http://orc8r-prometheus:9090"
@@ -66,29 +62,7 @@
         super().__init__(*args)
         self._container_name = self._service_name = "magma-orc8r-orchestrator"
         self._container = self.unit.get_container(self._container_name)
-<<<<<<< HEAD
-        self.framework.observe(
-            self.on.magma_orc8r_orchestrator_pebble_ready,
-            self._on_magma_orc8r_orchestrator_pebble_ready,
-        )
-        self.framework.observe(
-            self.on.magma_orc8r_orchestrator_relation_joined,
-            self._on_magma_orc8r_orchestrator_relation_joined,
-        )
-        self.framework.observe(
-            self.on.magma_orc8r_certifier_relation_changed,
-            self._on_magma_orc8r_certifier_relation_changed,
-        )
-        self.framework.observe(self.on.set_log_verbosity_action, self._set_log_verbosity_action)
-        self.framework.observe(
-            self.on.get_load_balancer_services_action,
-            self._on_get_load_balancer_services_action,
-        )
-        self.framework.observe(self.on.install, self._on_install)
-        self.framework.observe(self.on.config_changed, self._on_elasticsearch_url_config_changed)
-=======
         self.cert_admin_operator = CertAdminOperatorRequires(self, "cert-admin-operator")
->>>>>>> 8b517798
         self._service_patcher = KubernetesServicePatch(
             charm=self,
             ports=[
@@ -409,19 +383,7 @@
                 "Config for elasticsearch is not valid. Format should be <hostname>:<port>"
             )
 
-<<<<<<< HEAD
     def _create_orchestrator_admin_user(self):
-=======
-    def _create_orchestrator_admin_user_action(self, event: ActionEvent) -> None:
-        """Triggered when the create-orchestrator-admin-user action is executed.
-
-        Args:
-            event (ActionEvent): Juju event
-
-        Returns:
-            None
-        """
->>>>>>> 8b517798
         process = self._container.exec(
             [
                 "/var/opt/magma/bin/accessc",
@@ -511,83 +473,9 @@
         Args:
             event (PebbleReadyEvent, CertificateAvailableEvent): Juju event
 
-<<<<<<< HEAD
-    def _relation_active(self, relation_name: str) -> bool:
-        try:
-            rel = self.model.get_relation(relation_name)
-            units = rel.units  # type: ignore[union-attr]
-            return rel.data[next(iter(units))]["active"] == "True"  # type: ignore[union-attr]
-        except (AttributeError, KeyError, StopIteration):
-            return False
-
-    def _on_magma_orc8r_certifier_relation_changed(self, event: RelationChangedEvent):
-        """Mounts certificates required by orc8r-orchestrator."""
-        if not self._relation_active("magma-orc8r-certifier"):
-            self.unit.status = WaitingStatus(
-                "Waiting for magma-orc8r-certifier relation to be ready"
-            )
-            event.defer()
-            return
-        if not self._nms_certs_mounted:
-            self.unit.status = MaintenanceStatus("Mounting NMS certificates")
-            self._mount_certifier_certs()
-
-    @property
-    def _nms_certs_mounted(self) -> bool:
-        """Check to see if the NMS certs have already been mounted."""
-        client = Client()
-        statefulset = client.get(StatefulSet, name=self.app.name, namespace=self._namespace)
-        return all(
-            volume_mount in statefulset.spec.template.spec.containers[1].volumeMounts  # type: ignore[attr-defined]  # noqa: E501
-            for volume_mount in self._magma_orc8r_orchestrator_volume_mounts
-        )
-
-    def _mount_certifier_certs(self) -> None:
-        """Patch the StatefulSet to include NMS certs secret mount."""
-        self.unit.status = MaintenanceStatus(
-            "Mounting additional volumes required by the magma-orc8r-orchestrator container"
-        )
-        client = Client()
-        stateful_set = client.get(StatefulSet, name=self.app.name, namespace=self._namespace)
-        stateful_set.spec.template.spec.volumes.extend(self._magma_orc8r_orchestrator_volumes)  # type: ignore[attr-defined]  # noqa: E501
-        stateful_set.spec.template.spec.containers[1].volumeMounts.extend(  # type: ignore[attr-defined]  # noqa: E501
-            self._magma_orc8r_orchestrator_volume_mounts
-        )
-        client.patch(StatefulSet, name=self.app.name, obj=stateful_set, namespace=self._namespace)
-        logger.info("Additional K8s resources for magma-orc8r-orchestrator container applied!")
-
-    @property
-    def _magma_orc8r_orchestrator_volume_mounts(self) -> List[VolumeMount]:
-        """Returns the additional volume mounts for the magma-orc8r-orchestrator container."""
-        return [
-            VolumeMount(
-                mountPath="/var/opt/magma/certs/",
-                name="certs",
-                readOnly=True,
-            )
-        ]
-
-    @property
-    def _magma_orc8r_orchestrator_volumes(self) -> List[Volume]:
-        """Returns the additional volumes required by the magma-orc8r-orchestrator container."""
-        return [
-            Volume(
-                name="certs",
-                secret=SecretVolumeSource(secretName="orc8r-certs"),
-            ),
-        ]
-
-    def _configure_orc8r(self, event: PebbleReadyEvent):
-        """Adds layer to pebble config if the proposed config is different from the current one."""
-        if not self._container.can_connect():
-            self.unit.status = WaitingStatus("Waiting for container to be ready")
-            event.defer()
-            return
-=======
-        Returns:
-            None
-        """
->>>>>>> 8b517798
+        Returns:
+            None
+        """
         try:
             plan = self._container.get_plan()
             if plan.services != self._pebble_layer.services:
