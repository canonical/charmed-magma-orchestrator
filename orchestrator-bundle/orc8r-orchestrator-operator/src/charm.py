--- conflicted
+++ resolved
@@ -268,18 +268,9 @@
 
     def _relation_active(self, relation_name: str) -> bool:
         try:
-<<<<<<< HEAD
-            rel = self.model.get_relation(relation)
+            rel = self.model.get_relation(relation_name)
             units = rel.units  # type: ignore[union-attr]
             return rel.data[next(iter(units))]["active"] == "True"  # type: ignore[union-attr]
-=======
-            relation = self.model.get_relation(relation_name)
-            if relation:
-                units = relation.units
-                return relation.data[next(iter(units))]["active"] == "True"
-            else:
-                return False
->>>>>>> e793d31e
         except (KeyError, StopIteration):
             return False
 
