--- conflicted
+++ resolved
@@ -20,33 +20,21 @@
 resources:
   magma-orc8r-orchestrator-image:
     type: oci-image
-<<<<<<< HEAD
     description: OCI image for magma-orc8r-orchestrator (docker-ci.artifactory.magmacore.org/controller:13029)
     upstream-source: docker-ci.artifactory.magmacore.org/controller:13029
-<<<<<<< Updated upstream
 
 provides:
   magma-orc8r-orchestrator:
     interface: magma-orc8r-orchestrator
-=======
->>>>>>> Stashed changes
-=======
-    description: OCI image for magma-orc8r-orchestrator (docker.artifactory.magmacore.org/controller:1.7.0)
-    upstream-source: docker.artifactory.magmacore.org/controller:1.7.0
->>>>>>> b33125ce
 
 requires:
   magma-orc8r-certifier:
     interface: magma-orc8r-certifier
-<<<<<<< HEAD
     limit: 1
   metrics-endpoint:
     interface: prometheus_scrape
     limit: 1
   magma-orc8r-accessd:
-=======
-  accessd:
->>>>>>> b33125ce
     interface: magma-orc8r-accessd
 
 storage:
