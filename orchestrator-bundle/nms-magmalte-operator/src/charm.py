--- conflicted
+++ resolved
@@ -17,7 +17,10 @@
 
 import ops.lib
 import psycopg2  # type: ignore[import]
-from charms.grafana_auth.v0.grafana_auth import GrafanaAuthProxyProvider
+from charms.grafana_auth.v0.grafana_auth import (
+    GrafanaAuthProxyProvider,
+    UrlsAvailableEvent,
+)
 from charms.magma_orc8r_certifier.v0.cert_admin_operator import (
     CertAdminOperatorRequires,
     CertificateAvailableEvent,
@@ -539,13 +542,14 @@
         chars = string.ascii_letters + string.digits
         return "".join(secrets.choice(chars) for _ in range(12))
 
-    def _on_grafana_urls_available(self, event):
+    def _on_grafana_urls_available(self, event: UrlsAvailableEvent):
+        """Triggered when grafana urls are available from relation data.
+
+        Args:
+            event: UrlsAvailableEvent.
+        """
         if not self._grafana_url:
-<<<<<<< HEAD
-            app_data = self.model.get_relation("replicas").data[self.app]  # type: ignore[union-attr]
-=======
             app_data = self.model.get_relation("replicas").data[self.app]  # type: ignore[union-attr]  # noqa: E501
->>>>>>> 138efd32
             app_data.update({"grafana_url": event.urls[0]})
 
     @property
