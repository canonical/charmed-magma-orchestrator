--- conflicted
+++ resolved
@@ -81,9 +81,7 @@
         self.harness.add_relation(
             relation_name="cert-admin-operator", remote_app="magma-orc8r-certifier"
         )
-        self.harness.add_relation(
-            relation_name="grafana-auth", remote_app="grafana-k8s-operator"
-        )
+        self.harness.add_relation(relation_name="grafana-auth", remote_app="grafana-k8s-operator")
 
         self.harness.container_pebble_ready(container_name="magma-nms-magmalte")
 
@@ -96,9 +94,7 @@
         self,
     ):
         self.harness.add_relation(relation_name="db", remote_app="postgresql-k8s")
-        self.harness.add_relation(
-            relation_name="grafana-auth", remote_app="grafana-k8s-operator"
-        )
+        self.harness.add_relation(relation_name="grafana-auth", remote_app="grafana-k8s-operator")
 
         self.harness.container_pebble_ready(container_name="magma-nms-magmalte")
 
@@ -107,21 +103,14 @@
             BlockedStatus("Waiting for cert-admin-operator relation to be created"),
         )
 
-<<<<<<< HEAD
-    def test_given_grafana_auth_relation_not_created_when_pebble_ready_then_unit_is_in_blocked_state(self, patch_push):
-=======
     def test_given_grafana_auth_relation_not_created_when_pebble_ready_then_unit_is_in_blocked_state(  # noqa: E501
         self,
     ):
->>>>>>> 138efd32
         self.harness.add_relation(
             relation_name="cert-admin-operator", remote_app="magma-orc8r-certifier"
         )
         self.harness.add_relation(relation_name="db", remote_app="postgresql-k8s")
-<<<<<<< HEAD
-=======
         self.harness.remove_relation(self.grafana_auth_rel_id)
->>>>>>> 138efd32
 
         self.harness.container_pebble_ready(container_name="magma-nms-magmalte")
 
@@ -204,7 +193,7 @@
                         "MAPBOX_ACCESS_TOKEN": "",
                         "MYSQL_DIALECT": "postgres",
                         "PUPPETEER_SKIP_DOWNLOAD": "true",
-                        "USER_GRAFANA_ADDRESS": "auth-requirer:3000",
+                        "USER_GRAFANA_ADDRESS": f"{self.GRAFANA_URLS[0]}:3000",
                     },
                 },
             },
@@ -381,13 +370,9 @@
         )
 
     @patch("ops.model.Container.push")
-<<<<<<< HEAD
-    def test_given_pebble_ready_when_certificate_available_then_certs_are_pushed_to_container(self, patch_push):
-=======
     def test_given_pebble_ready_when_certificate_available_then_certs_are_pushed_to_container(
         self, patch_push
     ):
->>>>>>> 138efd32
         certificate = "whatever certificate"
         private_key = "whatever private key"
         event = Mock()
@@ -406,25 +391,11 @@
             ]
         )
 
-<<<<<<< HEAD
-    def test_given_grafana_auth_relation_not_created_when_pebble_ready_then_unit_is_in_blocked_state(self, patch_push):
-        self.harness.add_relation(
-            relation_name="cert-admin-operator", remote_app="magma-orc8r-certifier"
-        )
-
-        self.harness.container_pebble_ready(container_name="magma-nms-magmalte")
-
-        self.assertEqual(
-            self.harness.charm.unit.status,
-            BlockedStatus("Waiting for db relation to be created"),
-        )
-=======
     def test_given_grafana_auth_relation_when_urls_available_event_then_grafana_urls_are_stored_in_peer_data(  # noqa: E501
         self,
     ):
         event = Mock()
         event.urls = self.GRAFANA_URLS
         self.harness.charm._on_grafana_urls_available(event=event)
-        url = self.harness.charm._grafana_url
-        self.assertEqual("auth-requirer:3000", url)
->>>>>>> 138efd32
+        url = self.model.get_relation("replicas").data[self.app].get("grafana_url")
+        self.assertEqual("auth-requirer:3000", url)