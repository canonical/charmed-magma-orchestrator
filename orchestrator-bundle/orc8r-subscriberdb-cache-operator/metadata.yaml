# Copyright 2021 Canonical Ltd.
# See LICENSE file for licensing details.

name: magma-orc8r-subscriberdb-cache
description: |
  magma-orc8r-subscriberdb-cache is a cache for the subscriberdb service.
summary: |
  magma-orc8r-subscriberdb-cache is a cache for the subscriberdb service.

containers:
  magma-orc8r-subscriberdb-cache:
    resource: magma-orc8r-subscriberdb-cache-image

resources:
  magma-orc8r-subscriberdb-cache-image:
    type: oci-image
<<<<<<< HEAD
    description: OCI image for magma-orc8r-subscriberdb-cache (docker-ci.artifactory.magmacore.org/controller:13029)
    upstream-source: docker-ci.artifactory.magmacore.org/controller:13029
<<<<<<< Updated upstream

provides:
  magma-orc8r-subscriberdb-cache:
    interface: magma-orc8r-subscriberdb-cache
    limit: 1
=======
>>>>>>> Stashed changes
=======
    description: OCI image for magma-orc8r-subscriberdb-cache (docker.artifactory.magmacore.org/controller:1.7.0)
    upstream-source: docker.artifactory.magmacore.org/controller:1.7.0
>>>>>>> b33125ce

requires:
  db:
    interface: pgsql
    limit: 1<|MERGE_RESOLUTION|>--- conflicted
+++ resolved
@@ -14,21 +14,13 @@
 resources:
   magma-orc8r-subscriberdb-cache-image:
     type: oci-image
-<<<<<<< HEAD
     description: OCI image for magma-orc8r-subscriberdb-cache (docker-ci.artifactory.magmacore.org/controller:13029)
     upstream-source: docker-ci.artifactory.magmacore.org/controller:13029
-<<<<<<< Updated upstream
 
 provides:
   magma-orc8r-subscriberdb-cache:
     interface: magma-orc8r-subscriberdb-cache
     limit: 1
-=======
->>>>>>> Stashed changes
-=======
-    description: OCI image for magma-orc8r-subscriberdb-cache (docker.artifactory.magmacore.org/controller:1.7.0)
-    upstream-source: docker.artifactory.magmacore.org/controller:1.7.0
->>>>>>> b33125ce
 
 requires:
   db:
