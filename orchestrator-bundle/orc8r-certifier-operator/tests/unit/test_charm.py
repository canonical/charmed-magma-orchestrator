# Copyright 2021 Canonical Ltd.
# See LICENSE file for licensing details.

import base64
import io
import unittest
from typing import Tuple
from unittest.mock import Mock, call, patch

from certificates import (
    generate_ca,
    generate_certificate,
    generate_csr,
    generate_pfx_package,
    generate_private_key,
)
from cryptography import x509
from cryptography.hazmat.primitives import serialization
from cryptography.hazmat.primitives.serialization import pkcs12
from ops import testing
<<<<<<< HEAD
from ops.model import ActiveStatus, BlockedStatus, WaitingStatus
=======
from ops.model import BlockedStatus, WaitingStatus
from ops.pebble import PathError
>>>>>>> e67d024f
from pgconnstr import ConnectionString  # type: ignore[import]

from charm import MagmaOrc8rCertifierCharm

testing.SIMULATE_CAN_CONNECT = True


class TestCharm(unittest.TestCase):

    TEST_DB_NAME = MagmaOrc8rCertifierCharm.DB_NAME
    TEST_DB_PORT = "1234"
    TEST_DB_CONNECTION_STRING = ConnectionString(
        "dbname=test_db_name "
        "fallback_application_name=whatever "
        "host=123.456.789.012 "
        "password=aaaBBBcccDDDeee "
        "port=1234 "
        "user=test_db_user"
    )

    def create_peer_relation_with_certificates(  # noqa: C901
        self,
        domain_config: str = None,
        root_private_key: bool = False,
        admin_operator_private_key: bool = False,
        application_private_key: bool = False,
        application_certificate: bool = False,
        admin_operator_certificate: bool = False,
        root_csr: bool = False,
        root_certificate: bool = False,
    ) -> Tuple[int, dict]:
        """Creates a peer relation and adds certificates in its data.

        Args:
            domain_config: Domain config
            root_private_key: Set root private key
            admin_operator_private_key: Set admin operator private key
            application_private_key: Set application private key
            application_certificate: Set Application certificate
            admin_operator_certificate: Set Admin Operator certificate
            root_csr: Set Root CSR
            root_certificate: Set Root certificate

        Returns:
            int: Peer relation ID
            dict: Relation data
        """
        key_values = {}
        if root_private_key:
            key_values["root_private_key"] = generate_private_key().decode().strip()
        if application_private_key:
            key_values["application_private_key"] = generate_private_key().decode().strip()
        if admin_operator_private_key:
            key_values["admin_operator_private_key"] = generate_private_key().decode().strip()
        if root_csr:
            if not root_private_key:
                raise ValueError("root_private_key must be True if root_csr is True")
            key_values["root_csr"] = (
                generate_csr(
                    private_key=key_values["root_private_key"].encode(),
                    subject=f"*.{domain_config}",
                )
                .decode()
                .strip()
            )
        if root_certificate:
            if not root_csr:
                raise ValueError("root_csr must be True if root_certificate is True")
            if not root_private_key:
                raise ValueError("root_private_key must be True if root_certificate is True")
            ca_private_key = generate_private_key()
            ca_certificate = generate_ca(private_key=ca_private_key, subject="whatever")
            key_values["root_ca_certificate"] = ca_certificate.decode().strip()
            key_values["root_certificate"] = (
                generate_certificate(
                    ca=ca_certificate,
                    ca_key=ca_private_key,
                    csr=key_values["root_csr"].encode(),
                )
                .decode()
                .strip()
            )
        if application_certificate:
            application_ca_certificate = generate_ca(
                private_key=key_values["application_private_key"].encode(),
                subject=f"certifier.{domain_config}",
            )
            key_values["application_certificate"] = application_ca_certificate.decode().strip()
        if admin_operator_certificate:
            if not application_certificate:
                raise ValueError(
                    "application_certificate must be True if admin_operator_certificate is True"
                )
            if not admin_operator_private_key:
                raise ValueError(
                    "admin_operator_private_key must be True if admin_operator_certificate is True"
                )
            pfx_password = "whatever"
            admin_operator_csr = generate_csr(
                private_key=key_values["admin_operator_private_key"].encode(),
                subject="admin_operator",
            )
            key_values["admin_operator_certificate"] = (
                generate_certificate(
                    csr=admin_operator_csr,
                    ca=key_values["application_certificate"].encode(),
                    ca_key=key_values["application_private_key"].encode(),
                )
                .decode()
                .strip()
            )
            key_values["admin_operator_pfx_password"] = "whatever"
            pfx_package = generate_pfx_package(
                certificate=key_values["admin_operator_certificate"].encode(),
                private_key=key_values["admin_operator_private_key"].encode(),
                package_password=pfx_password,
            )
            key_values["admin_operator_pfx"] = base64.b64encode(pfx_package).decode().strip()

        peer_relation_id = self.harness.add_relation("replicas", self.harness.charm.app.name)
        self.harness.add_relation_unit(peer_relation_id, self.harness.charm.unit.name)

        self.harness.update_relation_data(
            relation_id=peer_relation_id,
            app_or_unit=self.harness.charm.app.name,
            key_values=key_values,
        )
        return peer_relation_id, key_values

    @staticmethod
    def get_certificate_from_file(filename: str) -> str:
        with open(filename, "r") as file:
            certificate = file.read()
        return certificate

    @property
    def certificate(self) -> str:
        return self.get_certificate_from_file(filename="tests/unit/example.pem")

    @patch("charm.KubernetesServicePatch", lambda charm, ports, additional_labels: None)
    def setUp(self):
        self.model_name = "whatever"
        self.harness = testing.Harness(MagmaOrc8rCertifierCharm)
        self.harness.set_model_name(name=self.model_name)
        self.addCleanup(self.harness.cleanup)
        self.harness.begin()
        self.maxDiff = None

    @staticmethod
    def _fake_db_event(
        postgres_db_name: str,
        postgres_username: str,
        postgres_password: str,
        postgres_host: str,
        postgres_port: str,
    ):
        db_event = Mock()
        db_event.master = Mock()
        db_event.master.dbname = postgres_db_name
        db_event.master.user = postgres_username
        db_event.master.password = postgres_password
        db_event.master.host = postgres_host
        db_event.master.port = postgres_port
        return db_event

    @patch("charm.pgsql.PostgreSQLClient._mirror_appdata", new=Mock())
    def test_given_pod_is_leader_when_database_relation_joined_event_then_database_is_set_correctly(  # noqa: E501
        self,
    ):
        self.harness.set_leader(is_leader=True)
        postgres_db_name = self.TEST_DB_NAME
        postgres_host = "bread"
        postgres_password = "water"
        postgres_username = "yeast"
        postgres_port = self.TEST_DB_PORT
        with patch.object(MagmaOrc8rCertifierCharm, "DB_NAME", self.TEST_DB_NAME):
            db_event = self._fake_db_event(
                postgres_db_name,
                postgres_username,
                postgres_password,
                postgres_host,
                postgres_port,
            )
            self.harness.charm._on_database_relation_joined(db_event)
        self.assertEqual(db_event.database, self.TEST_DB_NAME)

    @patch("charm.pgsql.PostgreSQLClient._mirror_appdata", new=Mock())
    @patch("ops.model.Container.push")
    def test_given_can_connect_to_container_when_on_install_then_metricsd_config_file_is_created(
        self, patch_push
    ):
        self.harness.set_leader(is_leader=True)
        self.harness.set_can_connect(container="magma-orc8r-certifier", val=True)
        self.create_peer_relation_with_certificates()

        self.harness.charm.on.install.emit()

        patch_push.assert_any_call(
            path="/var/opt/magma/configs/orc8r/metricsd.yml",
            source='prometheusQueryAddress: "http://orc8r-prometheus:9090"\n'
            'alertmanagerApiURL: "http://orc8r-alertmanager:9093/api/v2"\n'
            '"profile": "prometheus"\n',
        )

    def test_given_cant_connect_to_container_when_on_install_then_status_is_waiting(
        self,
    ):
        self.harness.set_can_connect(container="magma-orc8r-certifier", val=False)

        self.harness.charm.on.install.emit()

        assert self.harness.charm.unit.status == WaitingStatus("Waiting for container to be ready")

    @patch("ops.model.Container.push", new=Mock())
    @patch("charm.pgsql.PostgreSQLClient._mirror_appdata", new=Mock())
    def test_given_private_keys_are_not_stored_and_unit_is_leader_when_on_install_then_private_keys_are_generated(  # noqa: E501
        self,
    ):
        self.harness.set_leader(is_leader=True)
        self.harness.set_can_connect(container="magma-orc8r-certifier", val=True)
        peer_relation_id, relation_data = self.create_peer_relation_with_certificates()

        self.harness.charm.on.install.emit()

        relation_data = self.harness.get_relation_data(
            relation_id=peer_relation_id, app_or_unit=self.harness.charm.app.name
        )
        root_private_key = relation_data["root_private_key"]
        application_private_key = relation_data["application_private_key"]
        admin_operator_private_key = relation_data["admin_operator_private_key"]
        serialization.load_pem_private_key(root_private_key.encode(), password=None)
        serialization.load_pem_private_key(application_private_key.encode(), password=None)
        serialization.load_pem_private_key(admin_operator_private_key.encode(), password=None)

    @patch("ops.model.Container.push")
    @patch("charm.pgsql.PostgreSQLClient._mirror_appdata", new=Mock())
    def test_given_private_keys_are_not_stored_and_unit_is_leader_when_on_install_then_private_keys_are_pushed_to_workload(  # noqa: E501
        self, patch_push
    ):
        self.harness.set_leader(is_leader=True)
        self.harness.set_can_connect(container="magma-orc8r-certifier", val=True)
        self.create_peer_relation_with_certificates()

        self.harness.charm.on.install.emit()

        call_list = patch_push.call_args_list
        assert len(call_list) == 4
        # The first item is the metricsd config file
        assert call_list[1].kwargs["path"] == "/var/opt/magma/certs/certifier.key"
        assert call_list[2].kwargs["path"] == "/var/opt/magma/certs/admin_operator.key.pem"
        assert call_list[3].kwargs["path"] == "/var/opt/magma/certs/controller.key"
        serialization.load_pem_private_key(call_list[1].kwargs["source"].encode(), password=None)
        serialization.load_pem_private_key(call_list[2].kwargs["source"].encode(), password=None)
        serialization.load_pem_private_key(call_list[3].kwargs["source"].encode(), password=None)

    def test_given_application_keys_are_not_stored_and_unit_is_not_leader_when_on_install_then_created_then_status_is_waiting(  # noqa: E501
        self,
    ):
        self.harness.set_leader(is_leader=False)
        self.harness.set_can_connect(container="magma-orc8r-certifier", val=True)
        self.create_peer_relation_with_certificates(domain_config="whatever.com")

        self.harness.charm.on.install.emit()

        assert self.harness.charm.unit.status == WaitingStatus(
            "Waiting for leader to generate application private keys"
        )

    def test_given_root_private_keys_are_not_stored_and_unit_is_not_leader_when_on_install_then_status_is_waiting(  # noqa: E501
        self,
    ):
        self.harness.set_leader(is_leader=False)
        self.harness.set_can_connect(container="magma-orc8r-certifier", val=True)
        relation_id, key_values = self.create_peer_relation_with_certificates(
            domain_config="whatever.com",
            application_private_key=True,
            admin_operator_private_key=True,
        )
        self.harness.add_relation_unit(
            relation_id=relation_id, remote_unit_name="magma-orc8r-certifier/1"
        )

        self.harness.charm.on.install.emit()

        assert self.harness.charm.unit.status == WaitingStatus(
            "Waiting for leader to generate root private key"
        )

    @patch("ops.model.Container.push")
    @patch("charm.pgsql.PostgreSQLClient._mirror_appdata", new=Mock())
    def test_given_private_keys_and_certificates_are_stored_and_unit_is_not_leader_when_on_install_then_private_keys_are_pushed_to_workload(  # noqa: E501
        self, patch_push
    ):
        self.harness.set_leader(is_leader=False)
        self.harness.set_can_connect(container="magma-orc8r-certifier", val=True)
        peer_relation_id, key_values = self.create_peer_relation_with_certificates(
            domain_config="whatever.com",
            root_private_key=True,
            application_private_key=True,
            admin_operator_private_key=True,
            application_certificate=True,
            admin_operator_certificate=True,
            root_certificate=True,
            root_csr=True,
        )

        self.harness.charm.on.install.emit()

        call_list = patch_push.call_args_list
        assert len(call_list) == 9
        assert call_list[0].kwargs["path"] == "/var/opt/magma/certs/rootCA.pem"
        assert call_list[1].kwargs["path"] == "/var/opt/magma/certs/controller.crt"
        assert call_list[2].kwargs["path"] == "/var/opt/magma/certs/certifier.pem"
        assert call_list[3].kwargs["path"] == "/var/opt/magma/certs/admin_operator.pem"
        assert call_list[4].kwargs["path"] == "/var/opt/magma/certs/admin_operator.pfx"
        # Sixth item is metricsd config file.
        assert call_list[6].kwargs["path"] == "/var/opt/magma/certs/certifier.key"
        assert call_list[7].kwargs["path"] == "/var/opt/magma/certs/admin_operator.key.pem"
        assert call_list[8].kwargs["path"] == "/var/opt/magma/certs/controller.key"

        x509.load_pem_x509_certificate(call_list[0].kwargs["source"].encode())
        x509.load_pem_x509_certificate(call_list[1].kwargs["source"].encode())
        x509.load_pem_x509_certificate(call_list[2].kwargs["source"].encode())
        x509.load_pem_x509_certificate(call_list[3].kwargs["source"].encode())
        pkcs12.load_key_and_certificates(
            data=call_list[4].kwargs["source"],
            password=key_values["admin_operator_pfx_password"].encode(),
        )
        # Sixth item is metricsd config file.
        serialization.load_pem_private_key(call_list[6].kwargs["source"].encode(), password=None)
        serialization.load_pem_private_key(call_list[7].kwargs["source"].encode(), password=None)
        serialization.load_pem_private_key(call_list[8].kwargs["source"].encode(), password=None)

    @patch("charm.pgsql.PostgreSQLClient._mirror_appdata", new=Mock())
    def test_given_config_not_valid_when_on_config_changed_then_status_is_blocked(
        self,
    ):
        self.harness.set_leader(is_leader=True)
        self.harness.set_can_connect(container="magma-orc8r-certifier", val=True)

        self.harness.update_config(key_values={})

        assert self.harness.charm.unit.status == BlockedStatus("Config 'domain' is not valid")

    @patch("charm.pgsql.PostgreSQLClient._mirror_appdata", new=Mock())
    def test_given_root_private_key_not_stored_when_on_config_changed_then_status_is_waiting(
        self,
    ):
        self.harness.set_leader(is_leader=True)
        self.harness.set_can_connect(container="magma-orc8r-certifier", val=True)

        self.harness.update_config(key_values={"domain": "whatever.com"})

        assert self.harness.charm.unit.status == WaitingStatus(
            "Waiting for root private key to be generated"
        )

    @patch("charm.pgsql.PostgreSQLClient._mirror_appdata", new=Mock())
    def test_given_cant_connect_to_container_when_on_config_changed_then_status_is_waiting(
        self,
    ):
        self.harness.set_leader(is_leader=True)

        self.harness.update_config(key_values={"domain": "whatever.com"})

        assert self.harness.charm.unit.status == WaitingStatus("Waiting for container to be ready")

    @patch("charm.pgsql.PostgreSQLClient._mirror_appdata", new=Mock())
    @patch("charm.generate_csr")
    @patch("charm.generate_pfx_package")
    @patch("charm.generate_certificate")
    @patch("charm.generate_ca")
    @patch(
        "charms.tls_certificates_interface.v1.tls_certificates.TLSCertificatesRequiresV1.request_certificate_renewal",  # noqa: E501,W505
        new=Mock(),
    )
    @patch("ops.model.Container.push")
    def test_given_stored_certificates_were_built_using_different_domain_when_on_config_changed_then_application_certificates_are_pushed_to_workload(  # noqa: E501
        self,
        patch_push,
        patch_generate_ca,
        patch_generate_certificate,
        patch_generate_pfx_package,
        patch_generate_csr,
    ):
        initial_domain_config = "old_whatever.com"
        new_domain_config = "new_whatever.com"
        new_ca_certificate = b"new ca certificate"
        new_application_certificate = b"new application certificate"
        new_pfx_package = b"new pfx package"
        new_csr = b"new csr"
        patch_generate_ca.return_value = new_ca_certificate
        patch_generate_certificate.return_value = new_application_certificate
        patch_generate_pfx_package.return_value = new_pfx_package
        patch_generate_csr.return_value = new_csr
        self.create_peer_relation_with_certificates(
            domain_config=initial_domain_config,
            root_csr=True,
            root_private_key=True,
            application_private_key=True,
            admin_operator_private_key=True,
            admin_operator_certificate=True,
            application_certificate=True,
            root_certificate=True,
        )
        self.harness.set_leader(is_leader=True)
        self.harness.set_can_connect(container="magma-orc8r-certifier", val=True)

        self.harness.update_config(key_values={"domain": new_domain_config})

        patch_push.assert_any_call(
            path="/var/opt/magma/certs/certifier.pem",
            source=new_ca_certificate.decode(),
        )
        patch_push.assert_any_call(
            path="/var/opt/magma/certs/admin_operator.pem",
            source=new_application_certificate.decode(),
        )
        patch_push.assert_any_call(
            path="/var/opt/magma/certs/admin_operator.pfx",
            source=new_pfx_package,
        )

    @patch("charm.generate_csr")
    @patch(
        "charms.tls_certificates_interface.v1.tls_certificates.TLSCertificatesRequiresV1.request_certificate_creation",  # noqa: E501,W505
        new=Mock(),
    )
    @patch("charm.pgsql.PostgreSQLClient._mirror_appdata", new=Mock())
    def test_given_private_keys_are_stored_when_on_config_changed_then_root_csr_is_generated_and_stored_in_relation_data(  # noqa: E501
        self,
        patch_generate_csr,
    ):
        domain_config = "whatever.com"
        private_key = generate_private_key()
        generated_csr = generate_csr(private_key=private_key, subject="whatever subject")
        patch_generate_csr.return_value = generated_csr
        self.harness.set_leader(is_leader=True)
        peer_relation_id, key_values = self.create_peer_relation_with_certificates(
            domain_config=domain_config,
            root_csr=False,
            root_private_key=True,
            application_private_key=True,
            admin_operator_private_key=True,
            application_certificate=True,
            admin_operator_certificate=True,
        )
        self.harness.set_can_connect(container="magma-orc8r-certifier", val=True)

        self.harness.update_config(key_values={"domain": domain_config})

        relation_data = self.harness.get_relation_data(
            relation_id=peer_relation_id, app_or_unit=self.harness.charm.app.name
        )
        assert relation_data["root_csr"] == generated_csr.decode().strip()

    @patch("charm.pgsql.PostgreSQLClient._mirror_appdata", new=Mock())
    @patch("charm.generate_csr")
    def test_given_unit_is_leader_and_root_csr_is_stored_when_on_config_changed_then_root_csr_is_not_regenerated(  # noqa: E501
        self,
        patch_generate_csr,
    ):
        domain_config = "whatever"
        self.harness.set_leader(is_leader=True)
        self.create_peer_relation_with_certificates(domain_config=domain_config)
        self.harness.set_can_connect(container="magma-orc8r-certifier", val=True)

        self.harness.update_config(key_values={"domain": domain_config})

        patch_generate_csr.assert_not_called()

    @patch("charm.pgsql.PostgreSQLClient._mirror_appdata", new=Mock())
    def test_given_unit_is_leader_and_application_private_keys_not_stored_when_on_config_changed_then_status_is_waiting(  # noqa: E501
        self,
    ):
        domain_config = "whatever.com"
        self.harness.set_leader(is_leader=True)
        self.create_peer_relation_with_certificates(
            domain_config=domain_config,
            root_csr=True,
            root_private_key=True,
            application_private_key=False,
        )
        self.harness.set_can_connect(container="magma-orc8r-certifier", val=True)

        self.harness.update_config(key_values={"domain": domain_config})

        assert self.harness.charm.unit.status == WaitingStatus(
            "Waiting for application private keys to be generated"
        )

    @patch("ops.model.Container.push", new=Mock())
    @patch("charm.pgsql.PostgreSQLClient._mirror_appdata", new=Mock())
    def test_given_unit_is_leader_and_application_certificates_not_stored_when_on_config_changed_then_application_certificates_are_generated(  # noqa: E501
        self,
    ):
        domain_config = "whatever.com"
        self.harness.set_leader(is_leader=True)
        relation_id, key_values = self.create_peer_relation_with_certificates(
            domain_config=domain_config,
            root_csr=True,
            root_private_key=True,
            application_private_key=True,
            admin_operator_private_key=True,
        )
        self.harness.set_can_connect(container="magma-orc8r-certifier", val=True)

        self.harness.update_config(key_values={"domain": domain_config})

        relation_data = self.harness.get_relation_data(
            relation_id=relation_id, app_or_unit=self.harness.charm.app.name
        )

        x509.load_pem_x509_certificate(data=relation_data["admin_operator_certificate"].encode())
        x509.load_pem_x509_certificate(data=relation_data["application_certificate"].encode())
        pkcs12.load_key_and_certificates(
            data=base64.b64decode(relation_data["admin_operator_pfx"]),
            password=relation_data["admin_operator_pfx_password"].encode(),
        )

    @patch("ops.model.Container.push")
    @patch(
        "charms.tls_certificates_interface.v1.tls_certificates.TLSCertificatesRequiresV1.request_certificate_renewal",  # noqa: E501,W505
    )
    @patch(
        "charms.tls_certificates_interface.v1.tls_certificates.TLSCertificatesRequiresV1.request_certificate_creation",  # noqa: E501,W505
    )
    @patch("charm.pgsql.PostgreSQLClient._mirror_appdata", new=Mock())
    def test_given_unit_is_leader_and_certificates_are_stored_when_on_config_changed_then_no_certificate_request_is_made(  # noqa: E501
        self, patch_certificate_creation, patch_certificate_renewal, patch_push
    ):
        domain_config = "whatever"
        self.harness.set_leader(is_leader=True)
        self.create_peer_relation_with_certificates(
            domain_config=domain_config,
            root_csr=True,
            root_private_key=True,
            application_private_key=True,
            application_certificate=True,
            admin_operator_private_key=True,
            admin_operator_certificate=True,
        )
        self.harness.set_can_connect(container="magma-orc8r-certifier", val=True)

        self.harness.update_config(key_values={"domain": domain_config})

        patch_push.assert_not_called()
        patch_certificate_creation.assert_not_called()
        patch_certificate_renewal.assert_not_called()

    @patch("charm.pgsql.PostgreSQLClient._mirror_appdata", new=Mock())
    @patch("ops.model.Container.push")
    def test_given_unit_is_not_leader_and_csr_is_not_stored_when_on_config_changed_then_status_is_waiting(  # noqa: E501
        self,
        _,
    ):
        domain_config = "whatever"
        self.harness.set_leader(is_leader=False)
        self.create_peer_relation_with_certificates(domain_config=domain_config)
        self.harness.set_can_connect(container="magma-orc8r-certifier", val=True)

        self.harness.update_config(key_values={"domain": domain_config})

        assert self.harness.charm.unit.status == WaitingStatus(
            "Waiting for leader to generate a root csr"
        )

    @patch("charm.pgsql.PostgreSQLClient._mirror_appdata", new=Mock())
    @patch("ops.model.Container.push")
    def test_given_unit_is_not_leader_and_and_application_certificates_are_not_stored_when_on_config_changed_then_status_is_waiting(  # noqa: E501
        self,
        _,
    ):
        domain_config = "whatever"
        self.harness.set_leader(is_leader=False)
        self.create_peer_relation_with_certificates(
            domain_config=domain_config, root_private_key=True, root_csr=True
        )
        self.harness.set_can_connect(container="magma-orc8r-certifier", val=True)

        self.harness.update_config(key_values={"domain": domain_config})

        assert self.harness.charm.unit.status == WaitingStatus(
            "Waiting for leader to generate application certificates"
        )

    @patch("charm.pgsql.PostgreSQLClient._mirror_appdata", new=Mock())
    def test_given_unit_is_not_leader_and_stored_root_csr_doesnt_match_config_when_on_config_changed_then_status_is_waiting(  # noqa: E501
        self,
    ):
        initial_domain_config = "old_domain.com"
        new_domain_config = "new_domain.com"
        self.harness.set_leader(is_leader=False)
        self.create_peer_relation_with_certificates(
            domain_config=initial_domain_config,
            root_csr=True,
            application_private_key=True,
            root_private_key=True,
            admin_operator_private_key=True,
            application_certificate=True,
            root_certificate=True,
            admin_operator_certificate=True,
        )
        self.harness.set_can_connect(container="magma-orc8r-certifier", val=True)

        self.harness.update_config(key_values={"domain": new_domain_config})

        assert self.harness.charm.unit.status == WaitingStatus(
            "Waiting for leader to generate a root csr"
        )

    @patch("charm.pgsql.PostgreSQLClient._mirror_appdata", new=Mock())
    def test_given_default_domain_config_when_on_config_changed_then_status_is_blocked(self):
        key_values = {"domain": ""}
        self.harness.set_leader(is_leader=True)
        self.harness.set_can_connect(container="magma-orc8r-certifier", val=True)

        self.harness.update_config(key_values=key_values)

        assert self.harness.charm.unit.status == BlockedStatus("Config 'domain' is not valid")

    def test_given_db_relation_not_created_when_on_pebble_ready_then_status_is_blocked(
        self,
    ):
        self.harness.update_config(key_values={"domain": "whatever.com"})

        self.harness.container_pebble_ready(container_name="magma-orc8r-certifier")

        assert self.harness.charm.unit.status == BlockedStatus(
            "Waiting for database relation to be created"
        )

    def test_given_certificates_relation_not_created_when_on_pebble_ready_then_status_is_blocked(  # noqa: E501
        self,
    ):
        self.harness.update_config(key_values={"domain": "whatever.com"})
        self.harness.add_relation(relation_name="db", remote_app="postgresql-k8s")

        self.harness.container_pebble_ready(container_name="magma-orc8r-certifier")

        assert self.harness.charm.unit.status == BlockedStatus(
            "Waiting for tls-certificates relation to be created"
        )

    @patch("psycopg2.connect", new=Mock())
    @patch("ops.model.Container.exists")
    @patch("pgsql.opslib.pgsql.client.PostgreSQLClient._on_joined")
    def test_given_pebble_ready_when_db_relation_broken_then_status_is_blocked(  # noqa: E501
        self, _, patch_file_exists
    ):
        patch_file_exists.return_value = True
        self.harness.update_config(key_values={"domain": "whatever.com"})
        db_relation_id = self.harness.add_relation(relation_name="db", remote_app="postgresql-k8s")
        certificates_relation_id = self.harness.add_relation(
            relation_name="certificates", remote_app="vault-k8s"
        )
        self.harness.add_relation_unit(
            relation_id=db_relation_id, remote_unit_name="postgresql-k8s/0"
        )
        self.harness.add_relation_unit(
            relation_id=certificates_relation_id, remote_unit_name="vault-k8s/0"
        )
        key_values = {"master": self.TEST_DB_CONNECTION_STRING.__str__()}
        self.harness.update_relation_data(
            relation_id=db_relation_id, app_or_unit="postgresql-k8s", key_values=key_values
        )

        self.harness.container_pebble_ready(container_name="magma-orc8r-certifier")
        assert self.harness.charm.unit.status == ActiveStatus()
        self.harness.remove_relation(db_relation_id)
        self.assertEqual(
            self.harness.charm.unit.status,
            BlockedStatus("Waiting for database relation to be created"),
        )

    def test_given_db_relation_not_established_when_on_pebble_ready_then_status_is_waiting(
        self,
    ):
        self.harness.update_config(key_values={"domain": "whatever.com"})
        self.harness.add_relation(relation_name="db", remote_app="postgresql-k8s")
        self.harness.add_relation(
            relation_name="certificates", remote_app="tls-certificates-provider"
        )

        self.harness.container_pebble_ready(container_name="magma-orc8r-certifier")

        assert self.harness.charm.unit.status == WaitingStatus(
            "Waiting for db relation to be ready"
        )

    @patch("psycopg2.connect", new=Mock())
    @patch("pgsql.opslib.pgsql.client.PostgreSQLClient._on_joined", new=Mock())
    @patch("charm.pgsql.PostgreSQLClient._mirror_appdata", new=Mock())
    def test_given_private_keys_not_pushed_when_on_pebble_ready_certifier_then_status_is_waiting(
        self,
    ):
        self.harness.update_config(key_values={"domain": "whatever.com"})
        self.harness.add_relation(
            relation_name="certificates", remote_app="tls-certificates-provider"
        )
        db_relation_id = self.harness.add_relation(relation_name="db", remote_app="postgresql-k8s")
        self.harness.add_relation_unit(
            relation_id=db_relation_id, remote_unit_name="postgresql-k8s/0"
        )
        key_values = {"master": self.TEST_DB_CONNECTION_STRING.__str__()}
        self.harness.update_relation_data(
            relation_id=db_relation_id, app_or_unit="postgresql-k8s", key_values=key_values
        )

        self.harness.container_pebble_ready(container_name="magma-orc8r-certifier")

        assert self.harness.charm.unit.status == WaitingStatus(
            "Waiting for root private key to be pushed"
        )

    @patch("psycopg2.connect", new=Mock())
    @patch("ops.model.Container.exists")
    @patch("pgsql.opslib.pgsql.client.PostgreSQLClient._on_joined")
    def test_given_relations_are_created_and_certificates_are_stored_when_pebble_ready_then_plan_is_filled_with_magma_orc8r_certifier_service_content(  # noqa: E501
        self, _, patch_file_exists
    ):
        patch_file_exists.return_value = True
        self.harness.update_config(key_values={"domain": "whatever.com"})
        db_relation_id = self.harness.add_relation(relation_name="db", remote_app="postgresql-k8s")
        certificates_relation_id = self.harness.add_relation(
            relation_name="certificates", remote_app="vault-k8s"
        )
        self.harness.add_relation_unit(
            relation_id=db_relation_id, remote_unit_name="postgresql-k8s/0"
        )
        self.harness.add_relation_unit(
            relation_id=certificates_relation_id, remote_unit_name="vault-k8s/0"
        )
        key_values = {"master": self.TEST_DB_CONNECTION_STRING.__str__()}
        self.harness.update_relation_data(
            relation_id=db_relation_id, app_or_unit="postgresql-k8s", key_values=key_values
        )

        self.harness.container_pebble_ready(container_name="magma-orc8r-certifier")

        expected_plan = {
            "services": {
                "magma-orc8r-certifier": {
                    "override": "replace",
                    "startup": "enabled",
                    "command": "/usr/bin/envdir "
                    "/var/opt/magma/envdir "
                    "/var/opt/magma/bin/certifier "
                    "-cac=/var/opt/magma/certs/certifier.pem "
                    "-cak=/var/opt/magma/certs/certifier.key "
                    "-vpnc=/var/opt/magma/certs/vpn_ca.crt "
                    "-vpnk=/var/opt/magma/certs/vpn_ca.key "
                    "-logtostderr=true "
                    "-v=0",
                    "environment": {
                        "DATABASE_SOURCE": f"dbname={self.TEST_DB_NAME} "
                        f"user={self.TEST_DB_CONNECTION_STRING.user} "
                        f"password={self.TEST_DB_CONNECTION_STRING.password} "
                        f"host={self.TEST_DB_CONNECTION_STRING.host} "
                        f"sslmode=disable",
                        "SQL_DRIVER": "postgres",
                        "SQL_DIALECT": "psql",
                        "SERVICE_HOSTNAME": "magma-orc8r-certifier",
                        "SERVICE_REGISTRY_MODE": "k8s",
                        "SERVICE_REGISTRY_NAMESPACE": self.model_name,
                    },
                }
            },
        }
        updated_plan = self.harness.get_container_pebble_plan("magma-orc8r-certifier").to_dict()
        self.assertEqual(expected_plan, updated_plan)

    @patch("charm.pgsql.PostgreSQLClient._mirror_appdata", new=Mock())
    @patch(
        "charms.tls_certificates_interface.v1.tls_certificates.TLSCertificatesRequiresV1.request_certificate_creation"  # noqa: E501,W505
    )
    def test_given_root_csr_is_stored_when_certificates_relation_created_then_certificates_are_requested(  # noqa: E501
        self, patch_request_certificates
    ):
        self.harness.set_leader(is_leader=True)
        peer_relation_id, key_values = self.create_peer_relation_with_certificates(
            domain_config="whatever", root_csr=True, root_private_key=True
        )

        certificates_relation_id = self.harness.add_relation(
            relation_name="certificates", remote_app="whatever app"
        )
        self.harness.add_relation_unit(
            relation_id=certificates_relation_id, remote_unit_name="whatever unit name"
        )

        patch_request_certificates.assert_called_with(
            certificate_signing_request=key_values["root_csr"].encode()
        )

    @patch("charm.pgsql.PostgreSQLClient._mirror_appdata", new=Mock())
    @patch(
        "charms.tls_certificates_interface.v1.tls_certificates.TLSCertificatesRequiresV1.request_certificate_creation"  # noqa: E501,W505
    )
    def test_given_unit_is_leader_and_root_csr_not_stored_when_certificates_relation_joined_then_certificates_arent_requested(  # noqa: E501
        self, patch_request_certificates
    ):
        self.harness.set_leader(is_leader=True)
        certificates_relation_id = self.harness.add_relation(
            relation_name="certificates", remote_app="whatever app"
        )
        self.create_peer_relation_with_certificates(domain_config="whatever")

        self.harness.add_relation_unit(
            relation_id=certificates_relation_id, remote_unit_name="whatever unit name"
        )

        self.assertEqual(0, patch_request_certificates.call_count)

    @patch("charm.pgsql.PostgreSQLClient._mirror_appdata", new=Mock())
    @patch(
        "charms.tls_certificates_interface.v1.tls_certificates.TLSCertificatesRequiresV1.request_certificate_creation"  # noqa: E501,W505
    )
    def test_given_unit_is_not_leader_and_root_csr_is_stored_when_certificates_relation_joined_then_certificates_arent_requested(  # noqa: E501
        self, patch_request_certificates
    ):
        self.harness.set_leader(is_leader=False)
        certificates_relation_id = self.harness.add_relation(
            relation_name="certificates", remote_app="whatever app"
        )
        self.create_peer_relation_with_certificates(
            domain_config="whatever",
            root_csr=True,
            root_private_key=True,
        )

        self.harness.add_relation_unit(
            relation_id=certificates_relation_id, remote_unit_name="whatever unit name"
        )

        patch_request_certificates.assert_not_called()

    @patch("charm.pgsql.PostgreSQLClient._mirror_appdata", new=Mock())
    @patch("ops.model.Container.push")
    def test_given_unit_is_leader_and_stored_root_csr_is_the_same_as_in_certificates_relation_when_certificate_available_then_certificate_and_key_are_pushed_to_workload(  # noqa: E501
        self, patch_push
    ):
        domain_config = "whatever"
        self.harness.set_leader(is_leader=True)
        certificate = "whatever certificate"
        ca_certificate = "whatever ca certificate"
        event = Mock()
        event.ca = ca_certificate
        event.certificate = certificate
        relation_id, key_values = self.create_peer_relation_with_certificates(
            domain_config=domain_config, root_private_key=True, root_csr=True
        )
        event.certificate_signing_request = key_values["root_csr"]
        self.harness.set_can_connect(container="magma-orc8r-certifier", val=True)

        self.harness.charm._on_certificate_available(event)

        calls = [
            call(path="/var/opt/magma/certs/rootCA.pem", source=ca_certificate),
            call(path="/var/opt/magma/certs/controller.crt", source=certificate),
        ]
        patch_push.assert_has_calls(calls)

    @patch("ops.model.Container.pull")
    @patch(
        "charms.magma_orc8r_certifier.v0.cert_admin_operator.CertAdminOperatorProvides.set_certificate"  # noqa: E501, W505
    )
    def test_given_certificate_is_stored_when_admin_operator_controller_certificate_request_then_certificate_is_set_in_admin_operator_lib(  # noqa: E501
        self, patch_set_private_key, patch_pull
    ):
        certificate_string = "whatever certificate"
        private_key_string = "whatever private key"
        event = Mock()
        relation_id = 3
        event.relation_id = relation_id
        certificate = io.StringIO(certificate_string)
        private_key = io.StringIO(private_key_string)
        patch_pull.side_effect = [certificate, private_key]
        container = self.harness.model.unit.get_container("magma-orc8r-certifier")
        self.harness.set_can_connect(container=container, val=True)

        self.harness.charm._on_admin_operator_certificate_request(event=event)

        patch_set_private_key.assert_called_with(
            private_key=private_key_string, certificate=certificate_string, relation_id=relation_id
        )

    @patch("ops.model.Container.pull")
    @patch(
        "charms.magma_orc8r_certifier.v0.cert_controller.CertControllerProvides.set_certificate"  # noqa: E501, W505
    )
    def test_given_certificate_is_stored_when_cert_controller_certificate_request_then_certificate_is_set_in_controller_lib(  # noqa: E501
        self, patch_set_private_key, patch_pull
    ):
        certificate_string = "whatever certificate"
        private_key_string = "whatever private key"
        event = Mock()
        relation_id = 3
        event.relation_id = relation_id
        certificate = io.StringIO(certificate_string)
        private_key = io.StringIO(private_key_string)
        patch_pull.side_effect = [certificate, private_key]
        container = self.harness.model.unit.get_container("magma-orc8r-certifier")
        self.harness.set_can_connect(container=container, val=True)

        self.harness.charm._on_controller_certificate_request(event=event)

        patch_set_private_key.assert_called_with(
            private_key=private_key_string, certificate=certificate_string, relation_id=relation_id
        )

    @patch("ops.model.Container.pull")
    @patch("charms.magma_orc8r_certifier.v0.cert_root_ca.CertRootCAProvides.set_certificate")
    def test_given_certificate_is_stored_when_cert_root_ca_certificate_request_then_certificate_is_set_in_controller_lib(  # noqa: E501
        self, patch_set_private_key, patch_pull
    ):
        certificate_string = "whatever certificate"
        event = Mock()
        relation_id = 3
        event.relation_id = relation_id
        certificate = io.StringIO(certificate_string)
        patch_pull.side_effect = [certificate]
        container = self.harness.model.unit.get_container("magma-orc8r-certifier")
        self.harness.set_can_connect(container=container, val=True)

        self.harness.charm._on_root_ca_certificate_request(event=event)

        patch_set_private_key.assert_called_with(
            certificate=certificate_string, relation_id=relation_id
        )

    @patch("ops.model.Container.pull")
    def test_given_certificate_is_not_stored_when_cert_root_ca_certificate_request_then_relevant_message_is_logged(  # noqa: E501
        self, patch_pull
    ):
        event = Mock()
        relation_id = 3
        event.relation_id = relation_id
        patch_pull.side_effect = PathError("what", "ever")
        container = self.harness.model.unit.get_container("magma-orc8r-certifier")
        self.harness.set_can_connect(container=container, val=True)

        with self.assertLogs() as captured:
            self.harness.charm._on_root_ca_certificate_request(event=event)

        self.assertEqual(
            "Certificate 'rootCA' not yet available", captured.records[0].getMessage()
        )

    @patch("charm.generate_csr")
    @patch("charm.pgsql.PostgreSQLClient._mirror_appdata", new=Mock())
    @patch(
        "charms.tls_certificates_interface.v1.tls_certificates.TLSCertificatesRequiresV1.request_certificate_renewal",  # noqa: E501,W505
    )
    def test_given_unit_is_leader_and_root_csr_is_stored_when_on_certificate_expiring_then_certificate_renewal_is_made(  # noqa: E501
        self, patch_certificate_renewal, patch_generate_csr
    ):
        event = Mock()
        domain_config = "whatever.com"
        new_csr = b"new CSR"
        patch_generate_csr.return_value = new_csr
        relation_id, key_values = self.create_peer_relation_with_certificates(
            domain_config=domain_config,
            root_private_key=True,
            root_csr=True,
        )
        self.harness.set_leader(is_leader=True)
        self.harness.set_can_connect(container="magma-orc8r-certifier", val=True)
        self.harness.update_config(key_values={"domain": domain_config})

        self.harness.charm._on_certificate_expiring(event=event)

        patch_certificate_renewal.assert_called_with(
            old_certificate_signing_request=key_values["root_csr"].encode(),
            new_certificate_signing_request=new_csr,
        )

    @patch("charm.generate_csr")
    @patch("charm.pgsql.PostgreSQLClient._mirror_appdata", new=Mock())
    @patch(
        "charms.tls_certificates_interface.v1.tls_certificates.TLSCertificatesRequiresV1.request_certificate_creation",  # noqa: E501,W505
    )
    def test_given_unit_is_leader_and_root_csr_is_not_stored_when_on_certificate_expiring_then_certificate_request_is_made(  # noqa: E501
        self, patch_certificate_request, patch_generate_csr
    ):
        event = Mock()
        domain_config = "whatever.com"
        new_csr = b"new CSR"
        patch_generate_csr.return_value = new_csr
        self.create_peer_relation_with_certificates(
            domain_config=domain_config,
            root_private_key=True,
        )
        self.harness.set_leader(is_leader=True)
        self.harness.set_can_connect(container="magma-orc8r-certifier", val=True)
        self.harness.update_config(key_values={"domain": domain_config})

        self.harness.charm._on_certificate_expiring(event=event)

        patch_certificate_request.assert_called_with(certificate_signing_request=new_csr)

    @patch("charm.generate_csr")
    @patch("charm.pgsql.PostgreSQLClient._mirror_appdata", new=Mock())
    @patch(
        "charms.tls_certificates_interface.v1.tls_certificates.TLSCertificatesRequiresV1.request_certificate_creation",  # noqa: E501,W505
    )
    @patch(
        "charms.tls_certificates_interface.v1.tls_certificates.TLSCertificatesRequiresV1.request_certificate_renewal",  # noqa: E501,W505
    )
    def test_given_unit_is_not_leader_and_root_csr_is_stored_when_on_certificate_expiring_then_certificate_request_is_not_made(  # noqa: E501
        self, patch_certificate_renewal, patch_certificate_request, patch_generate_csr
    ):
        event = Mock()
        domain_config = "whatever.com"
        new_csr = b"new CSR"
        patch_generate_csr.return_value = new_csr
        self.create_peer_relation_with_certificates(
            domain_config=domain_config,
            root_private_key=True,
            root_csr=True,
        )
        self.harness.set_leader(is_leader=False)
        self.harness.set_can_connect(container="magma-orc8r-certifier", val=True)
        self.harness.update_config(key_values={"domain": domain_config})

        self.harness.charm._on_certificate_expiring(event=event)

        patch_certificate_request.assert_not_called()
        patch_certificate_renewal.assert_not_called()<|MERGE_RESOLUTION|>--- conflicted
+++ resolved
@@ -18,12 +18,8 @@
 from cryptography.hazmat.primitives import serialization
 from cryptography.hazmat.primitives.serialization import pkcs12
 from ops import testing
-<<<<<<< HEAD
 from ops.model import ActiveStatus, BlockedStatus, WaitingStatus
-=======
-from ops.model import BlockedStatus, WaitingStatus
 from ops.pebble import PathError
->>>>>>> e67d024f
 from pgconnstr import ConnectionString  # type: ignore[import]
 
 from charm import MagmaOrc8rCertifierCharm
