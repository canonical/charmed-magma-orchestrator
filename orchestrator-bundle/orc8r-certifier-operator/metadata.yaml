--- conflicted
+++ resolved
@@ -35,9 +35,6 @@
 requires:
   db:
     interface: pgsql
-<<<<<<< HEAD
     limit: 1
-=======
->>>>>>> b33125ce
   obsidian:
     interface: magma-orc8r-obsidian