#!/usr/bin/env python3
# Copyright 2021 Canonical Ltd.
# See LICENSE file for licensing details.

"""Maintains and verifies signed client certificates and their associated identities."""

import base64
import logging
import re
import secrets
import string
from typing import Optional, Union

import ops.lib
import psycopg2  # type: ignore[import]
from charms.magma_orc8r_certifier.v0.cert_admin_operator import (
    CertAdminOperatorProvides,
)
from charms.magma_orc8r_certifier.v0.cert_admin_operator import (
    CertificateRequestEvent as AdminOperatorCertificateRequestEvent,
)
from charms.magma_orc8r_certifier.v0.cert_certifier import CertCertifierProvides
from charms.magma_orc8r_certifier.v0.cert_certifier import (
    CertificateRequestEvent as CertifierCertificateRequestEvent,
)
from charms.magma_orc8r_certifier.v0.cert_controller import CertControllerProvides
from charms.magma_orc8r_certifier.v0.cert_controller import (
    CertificateRequestEvent as ControllerCertificateRequestEvent,
)
from charms.magma_orc8r_certifier.v0.cert_root_ca import (
    CertificateRequestEvent as RootCACertificateRequestEvent,
)
from charms.magma_orc8r_certifier.v0.cert_root_ca import CertRootCAProvides
from charms.observability_libs.v1.kubernetes_service_patch import (
    KubernetesServicePatch,
    ServicePort,
)
from charms.tls_certificates_interface.v1.tls_certificates import (
    CertificateAvailableEvent,
    CertificateExpiredEvent,
    CertificateExpiringEvent,
    TLSCertificatesRequiresV1,
    generate_ca,
    generate_certificate,
    generate_csr,
    generate_pfx_package,
    generate_private_key,
)
from cryptography import x509
from ops.charm import (
    ActionEvent,
    CharmBase,
    ConfigChangedEvent,
    InstallEvent,
    PebbleReadyEvent,
    RelationBrokenEvent,
    RelationJoinedEvent,
)
from ops.main import main
from ops.model import (
    ActiveStatus,
    BlockedStatus,
    MaintenanceStatus,
    ModelError,
    Relation,
    WaitingStatus,
)
from ops.pebble import Layer
from pgconnstr import ConnectionString  # type: ignore[import]

logger = logging.getLogger(__name__)
pgsql = ops.lib.use("pgsql", 1, "postgresql-charmers@lists.launchpad.net")


class MagmaOrc8rCertifierCharm(CharmBase):
    """Main class that is instantiated everytime an event occurs."""

    DB_NAME = "magma_dev"
    BASE_CONFIG_PATH = "/var/opt/magma/configs/orc8r"
    BASE_CERTIFICATES_PATH = "/var/opt/magma/certs"

    # TODO: The various URL's should be provided through relationships
    PROMETHEUS_URL = "http://orc8r-prometheus:9090"
    ALERTMANAGER_URL = "http://orc8r-alertmanager:9093"

    def __init__(self, *args):
        """Initializes all events that need to be observed."""
        super().__init__(*args)
        self.tls_certificates_requirer = TLSCertificatesRequiresV1(self, "certificates")
        self.certificates_admin_operator_provider = CertAdminOperatorProvides(
            self, "cert-admin-operator"
        )
        self.certificates_certifier_provider = CertCertifierProvides(self, "cert-certifier")
        self.certificates_controller_provider = CertControllerProvides(self, "cert-controller")
        self.certificates_root_ca_provider = CertRootCAProvides(self, "cert-root-ca")
        self._container_name = self._service_name = "magma-orc8r-certifier"
        self.provided_relation_name = "magma-orc8r-certifier"
        self._container = self.unit.get_container(self._container_name)
        self._db = pgsql.PostgreSQLClient(self, "db")
        self._service_patcher = KubernetesServicePatch(
            charm=self,
            ports=[ServicePort(name="grpc", port=9180, targetPort=9086)],
            additional_labels={
                "app.kubernetes.io/part-of": "orc8r-app",
                "orc8r.io/analytics_collector": "true",
            },
        )

        # Main charm lifecycle events
        self.framework.observe(self.on.install, self._on_install)
        self.framework.observe(self.on.config_changed, self._on_config_changed)
        self.framework.observe(
            self.on.magma_orc8r_certifier_pebble_ready, self._on_magma_orc8r_certifier_pebble_ready
        )

        # Relation events
        self.framework.observe(
            self._db.on.database_relation_joined, self._on_database_relation_joined
        )
        self.framework.observe(
            self.on.certificates_relation_created, self._on_certificates_relation_created
        )
        self.framework.observe(
<<<<<<< HEAD
            self._db.on.database_relation_broken, self._on_database_relation_broken
        )
        self.framework.observe(
            self.on.get_pfx_package_password_action, self._on_get_pfx_package_password
=======
            self.on.magma_orc8r_certifier_relation_joined,
            self._on_magma_orc8r_certifier_relation_joined,
>>>>>>> e67d024f
        )

        # Certs events
        self.framework.observe(
            self.certificates_admin_operator_provider.on.certificate_request,
            self._on_admin_operator_certificate_request,
        )
        self.framework.observe(
            self.certificates_certifier_provider.on.certificate_request,
            self._on_certifier_certificate_request,
        )
        self.framework.observe(
            self.certificates_controller_provider.on.certificate_request,
            self._on_controller_certificate_request,
        )
        self.framework.observe(
            self.certificates_root_ca_provider.on.certificate_request,
            self._on_root_ca_certificate_request,
        )
        self.framework.observe(
            self.tls_certificates_requirer.on.certificate_available, self._on_certificate_available
        )
        self.framework.observe(
            self.tls_certificates_requirer.on.certificate_expiring, self._on_certificate_expiring
        )
        self.framework.observe(
            self.tls_certificates_requirer.on.certificate_expired, self._on_certificate_expiring
        )

        # Action events
        self.framework.observe(
            self.on.get_pfx_package_password_action, self._on_get_pfx_package_password
        )

    def _on_install(self, event: InstallEvent) -> None:
        """Juju event triggered only once when charm is installed.

        Args:
            event: Juju event

        Returns:
            None
        """
        if not self._container.can_connect():
            self.unit.status = WaitingStatus("Waiting for container to be ready")
            event.defer()
            return
        if not self._replicas_relation_created:
            self.unit.status = WaitingStatus("Waiting for replicas relation to be created")
            event.defer()
            return
        if self.unit.is_leader():
            self._generate_root_private_key()
            self._generate_application_private_keys()
        else:
            if not self._application_private_keys_are_stored:
                self.unit.status = WaitingStatus(
                    "Waiting for leader to generate application private keys"
                )
                event.defer()
                return
            if not self._root_private_key_is_stored:
                self.unit.status = WaitingStatus("Waiting for leader to generate root private key")
                event.defer()
                return
            if not self._application_certificates_are_stored:
                self.unit.status = WaitingStatus(
                    "Waiting for leader to generate application certificates"
                )
                event.defer()
                return
            if not self._root_certificates_are_stored:
                self.unit.status = WaitingStatus("Waiting for root certificates to be stored")
                event.defer()
                return
            self._push_root_certificates()
            self._push_application_certificates()
        self._push_metricsd_config_file()
        self._push_application_private_keys()
        self._push_root_private_key()

    def _on_config_changed(self, event: ConfigChangedEvent) -> None:
        """Triggered on config changes.

        Args:
            event (ConfigChangedEvent): Juju event

        Returns:
            None
        """
        if not self._container.can_connect():
            self.unit.status = WaitingStatus("Waiting for container to be ready")
            event.defer()
            return
        if self.unit.is_leader():
            self._on_leader_config_changed(event)
        else:
            self._on_non_leader_config_changed(event)

<<<<<<< HEAD
    def _on_leader_config_changed(self, event: ConfigChangedEvent) -> None:
        """Triggered on config changed for leader unit.

        If the 'domain' config changed, new root certificates will be requested and new
        application certificates will be generated.

        Args:
            event: Juju event

        Returns:
            None
        """
        if not self._domain_config_is_valid:
            self.unit.status = BlockedStatus("Config 'domain' is not valid")
            event.defer()
            return
        if not self._root_private_key_is_stored:
            self.unit.status = WaitingStatus("Waiting for root private key to be generated")
            event.defer()
            return
        if not self._application_private_keys_are_stored:
            self.unit.status = WaitingStatus(
                "Waiting for application private keys to be generated"
            )
            event.defer()
            return
        if not self._root_csr_is_stored:
            self._generate_root_csr()
            if self._certificates_relation_created:
                self._request_certificate_based_on_stored_csr()
                self.unit.status = WaitingStatus(
                    "Waiting to receive new certificate from provider"
                )
            else:
                self.unit.status = BlockedStatus(
                    "Waiting for tls-certificates relation to be created"
                )
        if not self._stored_root_csr_matches_config:
            old_csr = self._root_csr
            self._generate_root_csr()
            if self._certificates_relation_created:
                self.tls_certificates_requirer.request_certificate_renewal(
                    old_certificate_signing_request=old_csr.encode(),  # type: ignore[union-attr]  # noqa: E501
                    new_certificate_signing_request=self._root_csr.encode(),  # type: ignore[union-attr]  # noqa: E501
                )
                self.unit.status = WaitingStatus(
                    "Waiting to receive new certificate from provider"
                )
            else:
                self.unit.status = BlockedStatus(
                    "Waiting for tls-certificates relation to be created"
                )
        if (
            not self._application_certificates_are_stored
            or not self._stored_application_certificate_matches_config  # noqa: W503
        ):
            self._generate_application_certificates()
            self._push_application_certificates()

    def _on_non_leader_config_changed(self, event: ConfigChangedEvent):
        """Triggered on config changed for non-leader unit.

        Pushes application certificates to workload.

        Args:
            event: Juju event

        Returns:
            None
        """
        if not self._root_csr_is_stored or not self._stored_root_csr_matches_config:
            self.unit.status = WaitingStatus("Waiting for leader to generate a root csr")
            event.defer()
            return
        if not self._application_certificates_are_stored:
            self.unit.status = WaitingStatus(
                "Waiting for leader to generate application certificates"
            )
            event.defer()
            return
        if not self._stored_application_certificate_matches_config:
            self.unit.status = WaitingStatus(
                "Waiting for leader to generate new application certificates"
            )
            event.defer()
            return
        self._push_application_certificates()

    def _on_magma_orc8r_certifier_pebble_ready(
        self, event: Union[PebbleReadyEvent, CertificateAvailableEvent, RelationJoinedEvent]
=======
    def _on_magma_orc8r_certifier_pebble_ready(
        self, event: Union[PebbleReadyEvent, CertificateAvailableEvent]
>>>>>>> e67d024f
    ) -> None:
        """Juju event triggered when pebble is ready.

        Args:
            event: Juju event

        Returns:
            None
        """
        if not self._domain_config_is_valid:
            self.unit.status = BlockedStatus("Config 'domain' is not valid")
            event.defer()
            return
        if not self._db_relation_created:
            self.unit.status = BlockedStatus("Waiting for database relation to be created")
            event.defer()
            return
        if not self._certificates_relation_created:
            self.unit.status = BlockedStatus("Waiting for tls-certificates relation to be created")
            event.defer()
            return
        if not self._db_relation_established:
            self.unit.status = WaitingStatus("Waiting for db relation to be ready")
            event.defer()
            return
        if not self._root_private_key_is_pushed:
            self.unit.status = WaitingStatus("Waiting for root private key to be pushed")
            event.defer()
            return
        if not self._application_private_keys_are_pushed:
            self.unit.status = WaitingStatus("Waiting for application private keys to be pushed")
            event.defer()
            return
        if not self._application_certificates_are_pushed:
            self.unit.status = WaitingStatus("Waiting for application certificates to be pushed")
            event.defer()
            return
        if not self._root_certificates_are_pushed:
            self.unit.status = WaitingStatus("Waiting for root certificates to be pushed")
            event.defer()
            return
        self._configure_pebble(event)

    def _on_database_relation_joined(self, event: RelationJoinedEvent) -> None:
        """Event handler for database relation change.

        - Sets the event.database field on the database joined event.
        - Required because setting the database name is only possible
          from inside the event handler per https://github.com/canonical/ops-lib-pgsql/issues/2
        - Sets our database parameters based on what was provided
          in the relation event.

        Args:
            event (RelationJoinedEvent): Juju relation joined event

        Returns:
            None
        """
        if self.unit.is_leader():
            event.database = self.DB_NAME  # type: ignore[attr-defined]

    def _on_certificates_relation_created(self, event: RelationJoinedEvent) -> None:
        """Juju event triggered when the certificates relation is created.

        Args:
            event: Juju event

        Returns:
            None
        """
        if not self.unit.is_leader():
            return
        if not self._replicas_relation_created:
            self.unit.status = WaitingStatus("Waiting for peer relation to be created")
            event.defer()
            return
        if not self._root_csr:
            self.unit.status = WaitingStatus("Waiting for root CSR to be generated")
            event.defer()
            return
        self._request_certificate_based_on_stored_csr()

    def _on_magma_orc8r_certifier_relation_joined(self, event: RelationJoinedEvent) -> None:
        """Triggered when charms join the orc8r-certifier relation.

        Args:
            event (RelationEvent): Juju event

        Returns:
            None
        """
        self._update_relations()
        if not self._service_is_running:
            event.defer()
            return

    def _on_admin_operator_certificate_request(
        self, event: AdminOperatorCertificateRequestEvent
    ) -> None:
        """Triggered when a certificate request is made on the admin_operator relation.

        Args:
            event (AdminOperatorCertificateRequestEvent): Juju event.

        Returns:
            None
        """
        if not self._container.can_connect():
            logger.info("Container not yet available")
            event.defer()
            return
        try:
            certificate = self._container.pull(
                path=f"{self.BASE_CERTIFICATES_PATH}/admin_operator.pem"
            )
            private_key = self._container.pull(
                path=f"{self.BASE_CERTIFICATES_PATH}/admin_operator.key.pem"
            )
        except ops.pebble.PathError:
            logger.info("Certificate 'admin-operator' not yet available")
            event.defer()
            return
        certificate_string = certificate.read()
        private_key_string = private_key.read()
        self.certificates_admin_operator_provider.set_certificate(
            relation_id=event.relation_id,
            certificate=str(certificate_string),
            private_key=str(private_key_string),
        )

    def _on_certifier_certificate_request(self, event: CertifierCertificateRequestEvent) -> None:
        """Triggered when a certificate request is made on the cert-certifier relation.

        Args:
            event (CertifierCertificateRequestEvent): Juju event

        Returns:
            None
        """
        if not self._container.can_connect():
            logger.info("Container not yet available")
            event.defer()
            return
        try:
            certificate = self._container.pull(path=f"{self.BASE_CERTIFICATES_PATH}/certifier.pem")
        except ops.pebble.PathError:
            logger.info("Certificate 'certifier' not yet available")
            event.defer()
            return
        certificate_string = certificate.read()
        self.certificates_certifier_provider.set_certificate(
            relation_id=event.relation_id,
            certificate=str(certificate_string),
        )

    def _on_controller_certificate_request(self, event: ControllerCertificateRequestEvent) -> None:
        """Triggered when a certificate request is made on the cert-controller relation.

        Args:
            event (ControllerCertificateRequestEvent): Juju event

        Returns:
            None
        """
        if not self._container.can_connect():
            logger.info("Container not yet available")
            event.defer()
            return
        try:
            certificate = self._container.pull(
                path=f"{self.BASE_CERTIFICATES_PATH}/controller.crt"
            )
            private_key = self._container.pull(
                path=f"{self.BASE_CERTIFICATES_PATH}/controller.key"
            )
        except ops.pebble.PathError:
            logger.info("Certificate 'controller' not yet available")
            event.defer()
            return
        certificate_string = certificate.read()
        private_key_string = private_key.read()
        self.certificates_controller_provider.set_certificate(
            relation_id=event.relation_id,
            certificate=str(certificate_string),
            private_key=str(private_key_string),
        )

    def _on_root_ca_certificate_request(self, event: RootCACertificateRequestEvent) -> None:
        """Triggered when a certificate request is made on the cert-root-ca relation.

        Args:
            event (RootCACertificateRequestEvent): Juju event

        Returns:
            None
        """
        if not self._container.can_connect():
            logger.info("Container not yet available")
            event.defer()
            return
        try:
            certificate = self._container.pull(path=f"{self.BASE_CERTIFICATES_PATH}/rootCA.pem")
        except ops.pebble.PathError:
            logger.info("Certificate 'rootCA' not yet available")
            event.defer()
            return
        certificate_string = certificate.read()
        self.certificates_root_ca_provider.set_certificate(
            relation_id=event.relation_id,
            certificate=str(certificate_string),
        )

    def _on_certificate_available(self, event: CertificateAvailableEvent) -> None:
        """Runs whenever the certificates available event is triggered.

        Pushes the certificates retrieved from the relation data to the workload container.

        Args:
            event (CertificateAvailableEvent): Custom Juju event for certificate available.

        Returns:
            None
        """
        if event.certificate_signing_request != self._root_csr:
            logger.warning("Certificate's CSR doesn't match stored root CSR")
            return
        peer_relation = self.model.get_relation("replicas")
        if not peer_relation:
            logger.info("No peer relation created")
            event.defer()
            return
        if not self._container.can_connect():
            self.unit.status = WaitingStatus("Waiting for container to be ready")
            event.defer()
            return
        if self.unit.is_leader():
            self._store_root_ca_certificate(event.ca)
            self._store_root_certificate(event.certificate)
        else:
            if (
                not self._root_certificates_are_stored
                or not self._stored_root_certificate_matches_certificate(  # noqa: W503
                    event.certificate
                )
            ):
                self.unit.status = WaitingStatus("Waiting for leader to store root certificates")
                event.defer()
                return
        self._push_root_certificates()
        self._on_magma_orc8r_certifier_pebble_ready(event)

    def _on_certificate_expiring(
        self,
        event: Union[CertificateExpiringEvent, CertificateExpiredEvent],
    ) -> None:
        """Triggered on certificate expiring/expired events.

        Will ask for new certificates.

        Args:
            event: Juju event

        Returns:
            None
        """
<<<<<<< HEAD
        if self.unit.is_leader():
            event.database = self.DB_NAME  # type: ignore[attr-defined]
            self._on_magma_orc8r_certifier_pebble_ready(event)
        else:
            event.defer()

    def _on_database_relation_broken(self, event: RelationBrokenEvent):
        """Event handler for database relation broken.

        Args:
            event (RelationJoinedEvent): Juju event
        Returns:
            None
        """
        self.unit.status = BlockedStatus("Waiting for database relation to be created")

    def _push_metricsd_config_file(self) -> None:
        """Writes the config file for metricsd in the workload container.

        Returns:
            None
        """
        metricsd_config = (
            f'prometheusQueryAddress: "{self.PROMETHEUS_URL}"\n'
            f'alertmanagerApiURL: "{self.ALERTMANAGER_URL}/api/v2"\n'
            '"profile": "prometheus"\n'
        )
        self._container.push(path=f"{self.BASE_CONFIG_PATH}/metricsd.yml", source=metricsd_config)

    def _configure_pebble(
        self, event: Union[PebbleReadyEvent, CertificateAvailableEvent, RelationJoinedEvent]
    ) -> None:
        """Adds layer to pebble config if the proposed config is different from the current one.

        Args:
            event (PebbleReadyEvent): Juju Pebble ready event

        Returns:
            None
        """
        if self._container.can_connect():
            plan = self._container.get_plan()
            layer = self._pebble_layer
            if plan.services != layer.services:
                self.unit.status = MaintenanceStatus("Configuring pod")
                self._container.add_layer(self._container_name, layer, combine=True)
                self._container.restart(self._service_name)
                logger.info(f"Restarted container {self._service_name}")
                self._update_relations()
                self.unit.status = ActiveStatus()
        else:
=======
        if not self.unit.is_leader():
            return
        if not self._domain_config_is_valid:
            self.unit.status = BlockedStatus("Config 'domain' is not valid")
            return
        if not self._container.can_connect():
>>>>>>> e67d024f
            self.unit.status = WaitingStatus("Waiting for container to be ready")
            event.defer()
            return
        if not self._root_private_key_is_stored:
            self.unit.status = WaitingStatus("Waiting for root private key to be generated")
            event.defer()
            return
        if not self._root_csr_is_stored:
            self._generate_root_csr()
            self._request_certificate_based_on_stored_csr()
            self.unit.status = WaitingStatus("Waiting to receive new certificate from provider")
            return
        old_csr = self._root_csr
        self._generate_root_csr()
        self.tls_certificates_requirer.request_certificate_renewal(
            old_certificate_signing_request=old_csr.encode(),  # type: ignore[union-attr]
            new_certificate_signing_request=self._root_csr.encode(),  # type: ignore[union-attr]
        )
        self.unit.status = WaitingStatus("Waiting to receive new certificate from provider")

    def _on_get_pfx_package_password(self, event: ActionEvent) -> None:
        """Sets the action result as the admin operator PFX package password.

        Args:
            event (ActionEvent): Juju event

        Returns:
            None
        """
        if not self._admin_operator_pfx:
            event.fail("Admin Operator PFX package is not available")
            return
        event.set_results(
            {
                "password": self._admin_operator_pfx_password,
            }
        )

    def _generate_root_private_key(self) -> None:
        """Generates the root private key and stores it in peer relation data."""
        root_private_key = generate_private_key()
        self._store_root_private_key(root_private_key.decode())
        logger.info("Generated root private key")

    def _generate_application_private_keys(self) -> None:
        """Generates application private keys."""
        application_private_key = generate_private_key()
        admin_operator_private_key = generate_private_key()
        self._store_application_private_key(application_private_key.decode())
        self._store_admin_operator_private_key(admin_operator_private_key.decode())
        logger.info("Generated application private keys")

    def _push_root_certificates(self) -> None:
        """Pushes root certificates to workload container."""
        if not self._root_ca_certificate:
            raise RuntimeError("Root CA certificate is not available")
        if not self._root_certificate:
            raise RuntimeError("Root certificate is not available")
        self._container.push(
            path=f"{self.BASE_CERTIFICATES_PATH}/rootCA.pem", source=self._root_ca_certificate
        )
        self._container.push(
            path=f"{self.BASE_CERTIFICATES_PATH}/controller.crt", source=self._root_certificate
        )
        logger.info("Pushed root certificates")

    def _push_application_certificates(self) -> None:
        """Pushes application certificates to the workload container."""
        if not self._application_certificate:
            raise RuntimeError("Application certificate is not available")
        if not self._admin_operator_certificate:
            raise RuntimeError("Admin Operator certificate is not available")
        if not self._admin_operator_pfx:
            raise RuntimeError("Admin Operator PFX package is not available")
        self._container.push(
            path=f"{self.BASE_CERTIFICATES_PATH}/certifier.pem",
            source=self._application_certificate,
        )
        self._container.push(
            path=f"{self.BASE_CERTIFICATES_PATH}/admin_operator.pem",
            source=self._admin_operator_certificate,
        )
        self._container.push(
            path=f"{self.BASE_CERTIFICATES_PATH}/admin_operator.pfx",
            source=base64.b64decode(self._admin_operator_pfx),
        )
        logger.info("Pushed application certificates")

    def _push_metricsd_config_file(self) -> None:
        """Writes the config file for metricsd in the workload container.

        Returns:
            None
        """
        metricsd_config = (
            f'prometheusQueryAddress: "{self.PROMETHEUS_URL}"\n'
            f'alertmanagerApiURL: "{self.ALERTMANAGER_URL}/api/v2"\n'
            '"profile": "prometheus"\n'
        )
        self._container.push(path=f"{self.BASE_CONFIG_PATH}/metricsd.yml", source=metricsd_config)

    def _push_application_private_keys(self) -> None:
        """Pushes application private keys to the workload container."""
        if not self._application_private_key:
            raise RuntimeError("Application private key is not available")
        if not self._admin_operator_private_key:
            raise RuntimeError("Admin Operator private key is not available")
        self._container.push(
            path=f"{self.BASE_CERTIFICATES_PATH}/certifier.key",
            source=self._application_private_key,
        )
        self._container.push(
            path=f"{self.BASE_CERTIFICATES_PATH}/admin_operator.key.pem",
            source=self._admin_operator_private_key,
        )
        logger.info("Pushed application private keys")

    def _push_root_private_key(self) -> None:
        """Pushes root private key to workload container."""
        if not self._root_private_key:
            raise RuntimeError("Root Private key not available.")
        self._container.push(
            path=f"{self.BASE_CERTIFICATES_PATH}/controller.key", source=self._root_private_key
        )
        logger.info("Pushed root private key")

    def _on_leader_config_changed(self, event: ConfigChangedEvent) -> None:
        """Triggered on config changed for leader unit.

        If the 'domain' config changed, new root certificates will be requested and new
        application certificates will be generated.

        Args:
            event: Juju event

        Returns:
            None
        """
        if not self._domain_config_is_valid:
            self.unit.status = BlockedStatus("Config 'domain' is not valid")
            event.defer()
            return
        if not self._root_private_key_is_stored:
            self.unit.status = WaitingStatus("Waiting for root private key to be generated")
            event.defer()
            return
        if not self._application_private_keys_are_stored:
            self.unit.status = WaitingStatus(
                "Waiting for application private keys to be generated"
            )
            event.defer()
            return
        if not self._root_csr_is_stored:
            self._generate_root_csr()
            if self._certificates_relation_created:
                self._request_certificate_based_on_stored_csr()
                self.unit.status = WaitingStatus(
                    "Waiting to receive new certificate from provider"
                )
            else:
                self.unit.status = BlockedStatus(
                    "Waiting for tls-certificates relation to be created"
                )
        if not self._stored_root_csr_matches_config:
            old_csr = self._root_csr
            self._generate_root_csr()
            if self._certificates_relation_created:
                self.tls_certificates_requirer.request_certificate_renewal(
                    old_certificate_signing_request=old_csr.encode(),  # type: ignore[union-attr]  # noqa: E501
                    new_certificate_signing_request=self._root_csr.encode(),  # type: ignore[union-attr]  # noqa: E501
                )
                self.unit.status = WaitingStatus(
                    "Waiting to receive new certificate from provider"
                )
            else:
                self.unit.status = BlockedStatus(
                    "Waiting for tls-certificates relation to be created"
                )
        if (
            not self._application_certificates_are_stored
            or not self._stored_application_certificate_matches_config  # noqa: W503
        ):
            self._generate_application_certificates()
            self._push_application_certificates()

    def _on_non_leader_config_changed(self, event: ConfigChangedEvent) -> None:
        """Triggered on config changed for non-leader unit.

        Pushes application certificates to workload.

        Args:
            event: Juju event

        Returns:
            None
        """
        if not self._root_csr_is_stored or not self._stored_root_csr_matches_config:
            self.unit.status = WaitingStatus("Waiting for leader to generate a root csr")
            event.defer()
            return
        if not self._application_certificates_are_stored:
            self.unit.status = WaitingStatus(
                "Waiting for leader to generate application certificates"
            )
            event.defer()
            return
        if not self._stored_application_certificate_matches_config:
            self.unit.status = WaitingStatus(
                "Waiting for leader to generate new application certificates"
            )
            event.defer()
            return
        self._push_application_certificates()

    def _configure_magma_orc8r_certifier(
        self, event: Union[PebbleReadyEvent, CertificateAvailableEvent]
    ) -> None:
        """Adds layer to pebble config if the proposed config is different from the current one.

        Args:
            event (PebbleReadyEvent): Juju Pebble ready event

        Returns:
            None
        """
        if self._container.can_connect():
            plan = self._container.get_plan()
            layer = self._pebble_layer
            if plan.services != layer.services:
                self.unit.status = MaintenanceStatus("Configuring pod")
                self._container.add_layer(self._container_name, layer, combine=True)
                self._container.restart(self._service_name)
                logger.info(f"Restarted container {self._service_name}")
                self._update_relations()
                self.unit.status = ActiveStatus()
        else:
            self.unit.status = WaitingStatus("Waiting for container to be ready")
            event.defer()

    def _request_certificate_based_on_stored_csr(self) -> None:
        """Makes a certificate request using the tls-certificates interface."""
        csr = self._root_csr
        if not csr:
            raise RuntimeError("No stored root CSR.")
        self.tls_certificates_requirer.request_certificate_creation(
            certificate_signing_request=csr.encode()
        )

    def _update_relations(self) -> None:
        """Updates all the "provided" relation with the workload service status.

        Returns:
            None
        """
        if not self.unit.is_leader():
            return
        relations = self.model.relations[self.provided_relation_name]
        for relation in relations:
            self._update_relation_active_status(
                relation=relation, is_active=self._service_is_running
            )

    def _update_relation_active_status(self, relation: Relation, is_active: bool) -> None:
        """Updates the relation data content.

        Args:
            relation (Relation): Juju relation object
            is_active (bool): Whether the service is active or not

        Returns:
            None
        """
        relation.data[self.unit].update(
            {
                "active": str(is_active),
            }
        )

    def _store_root_ca_certificate(self, ca_certificate: str) -> None:
        """Stores root CA certificate in peer relation data."""
        self._store_item_in_peer_relation_data(key="root_ca_certificate", value=ca_certificate)

    def _store_root_certificate(self, certificate: str) -> None:
        """Stores root certificate in peer relation data."""
        self._store_item_in_peer_relation_data(key="root_certificate", value=certificate)

    def _store_root_private_key(self, private_key: str) -> None:
        """Stores root private key in peer relation data."""
        self._store_item_in_peer_relation_data(key="root_private_key", value=private_key)

    def _store_application_private_key(self, private_key: str) -> None:
        """Stores application private key in peer relation data."""
        self._store_item_in_peer_relation_data(key="application_private_key", value=private_key)

    def _store_admin_operator_private_key(self, private_key: str) -> None:
        """Stores admin operator private key in peer relation data."""
        self._store_item_in_peer_relation_data(key="admin_operator_private_key", value=private_key)

    def _store_application_ca_certificate(self, certificate: str) -> None:
        """Stores application certificate in peer relation data."""
        self._store_item_in_peer_relation_data(key="application_certificate", value=certificate)

    def _store_admin_operator_certificate(self, certificate: str) -> None:
        """Stores admin operator certificate in peer relation data."""
        self._store_item_in_peer_relation_data(key="admin_operator_certificate", value=certificate)

    def _store_admin_operator_pfx(self, pfx: str) -> None:
        """Stores admin operator pfx package in peer relation data."""
        self._store_item_in_peer_relation_data(key="admin_operator_pfx", value=pfx)

    def _store_admin_operator_pfx_password(self, password: str) -> None:
        """Stores admin operator pfx password in peer relation data."""
        self._store_item_in_peer_relation_data(key="admin_operator_pfx_password", value=password)

    def _store_root_csr(self, csr: str) -> None:
        """Stores root CSR in peer relation data."""
        self._store_item_in_peer_relation_data(key="root_csr", value=csr)

    def _store_item_in_peer_relation_data(self, key: str, value: str) -> None:
        """Stores key/value in peer relation data.

        Args:
            key (str): Relation data key
            value (str): Relation data value

        Returns:
            None
        """
        peer_relation = self.model.get_relation("replicas")
        if not peer_relation:
            raise RuntimeError("No peer relation")
        peer_relation.data[self.app].update({key: value.strip()})

    def _stored_root_certificate_matches_certificate(self, certificate: str) -> bool:
        """Returns whether root certificate matches provided certificate.

        Args:
            certificate: TLS Certificate.

        Returns:
            bool: Whether root certificate matches provided certificate.
        """
        if not self._root_certificate:
            raise RuntimeError("Root certificate not stored")
        return certificate == self._root_certificate

    def _generate_root_csr(self) -> None:
        """Generates a CSR with the domain name in the Juju config.

        Returns:
            None
        """
        peer_relation = self.model.get_relation("replicas")
        if not self._domain_config_is_valid:
            raise ValueError("Domain config is not valid")
        if not peer_relation:
            raise RuntimeError("No peer relation")
        csr = generate_csr(
            private_key=self._root_private_key.encode(), subject=f"*.{self._domain_config}"  # type: ignore[union-attr]  # noqa: E501
        )
        self._store_root_csr(csr.decode())
        logger.info("Generated CSR for root certificate")

    def _generate_application_certificates(self) -> None:
        """Generates application certificates."""
        if not self._application_private_key:
            raise RuntimeError("Application private key not available")
        if not self._admin_operator_private_key:
            raise RuntimeError("Admin Operator private key not available")
        application_ca_certificate = generate_ca(
            private_key=self._application_private_key.encode(),
            subject=f"certifier.{self._domain_config}",
        )
        admin_operator_csr = generate_csr(
            private_key=self._admin_operator_private_key.encode(),
            subject="admin_operator",
        )
        admin_operator_certificate = generate_certificate(
            csr=admin_operator_csr,
            ca=application_ca_certificate,
            ca_key=self._application_private_key.encode(),
        )
        password = self._generate_password()
        admin_operator_pfx = generate_pfx_package(
            private_key=self._admin_operator_private_key.encode(),
            certificate=admin_operator_certificate,
            package_password=password,
        )
        self._store_application_ca_certificate(application_ca_certificate.decode())
        self._store_admin_operator_certificate(admin_operator_certificate.decode())
        self._store_admin_operator_pfx(base64.b64encode(admin_operator_pfx).decode())
        self._store_admin_operator_pfx_password(password)
        logger.info("Generated Application Certificates")

    def _get_value_from_relation_data(self, key: str) -> Optional[str]:
        """Returns value from relation data.

        Args:
            key (str): Relation data key

        Returns:
            str: Relation data value
        """
        replicas = self.model.get_relation("replicas")
        if not replicas:
            return None
        relation_data = replicas.data[self.app].get(key, None)
        if relation_data:
            return relation_data.strip()
        else:
            return None

    def _relation_created(self, relation_name: str) -> bool:
        """Returns whether a given Juju relation was crated.

        Args:
            relation_name (str): Relation name

        Returns:
            str: Whether the relation was created.
        """
        if not self.model.get_relation(relation_name):
            return False
        return True

    @staticmethod
    def _generate_password() -> str:
        """Generates a random 12 character password.

        Returns:
            str: Password
        """
        chars = string.ascii_letters + string.digits
        return "".join(secrets.choice(chars) for _ in range(12))

    @property
    def _replicas_relation_created(self) -> bool:
        """Returns whether the replicas relation is created.

        Returns:
            bool: Whether the certificates relation is created.
        """
        return self._relation_created("replicas")

    @property
    def _application_private_keys_are_stored(self) -> bool:
        """Returns whether certificates are stored in relation data."""
        if not self._application_private_key:
            logger.info("Application private key not stored")
            return False
        if not self._admin_operator_private_key:
            logger.info("Admin operator private key not stored")
            return False
        return True

    @property
    def _root_private_key_is_stored(self) -> bool:
        """Returns whether private key is stored in peer relation data."""
        if self._root_private_key:
            return True
        else:
            return False

    @property
    def _application_certificates_are_stored(self) -> bool:
        """Returns whether application certificates are stored in relation data."""
        if not self._application_certificate:
            logger.info("Application certificate is not stored")
            return False
        if not self._admin_operator_certificate:
            logger.info("Admin Operator certificate is not stored")
            return False
        if not self._admin_operator_pfx_password:
            logger.info("Admin Operator PFX password is not stored")
            return False
        if not self._admin_operator_pfx:
            logger.info("Admin Operator PFX package is not stored")
            return False
        return True

    @property
    def _root_certificates_are_stored(self) -> bool:
        """Returns whether root certificates are stored."""
        if not self._root_certificate:
            logger.info("Root certificate not stored")
            return False
        if not self._root_ca_certificate:
            logger.info("Root CA certificate not stored")
            return False
        return True

    @property
    def _root_csr_is_stored(self) -> bool:
        """Returns whether root CSR is stored in peer relation data."""
        if not self._root_csr:
            logger.info("Root CSR not stored")
            return False
        return True

    @property
    def _domain_config_is_valid(self) -> bool:
        """Returns whether the "domain" config is valid.

        Returns:
            bool: Whether the domain is a valid one.
        """
        if not self._domain_config:
            return False
        pattern = re.compile(
            r"^(?:[a-zA-Z0-9]"  # First character of the domain
            r"(?:[a-zA-Z0-9-_]{0,61}[A-Za-z0-9])?\.)"  # Sub domain + hostname
            r"+[A-Za-z0-9][A-Za-z0-9-_]{0,61}"  # First 61 characters of the gTLD
            r"[A-Za-z]$"  # Last character of the gTLD
        )
        if pattern.match(self._domain_config):
            return True
        return False

    @property
    def _db_relation_created(self) -> bool:
        """Checks whether db relation is created.

        Returns:
            bool: Whether required relation
        """
        return self._relation_created("db")

    @property
    def _certificates_relation_created(self) -> bool:
        """Returns whether the certificates relation is created.

        Returns:
            bool: Whether the certificates relation is created.
        """
        return self._relation_created("certificates")

    @property
    def _db_relation_established(self) -> bool:
        """Validates that database relation is established.

        Checks that there is a relation and that credentials have been passed.

        Returns:
            bool: Whether the database relation is established.
        """
        db_connection_string = self._get_db_connection_string
        if not db_connection_string:
            return False
        try:
            psycopg2.connect(
                f"dbname='{self.DB_NAME}' "
                f"user='{db_connection_string.user}' "
                f"host='{db_connection_string.host}' "
                f"password='{db_connection_string.password}'"
            ).close()
            return True
        except psycopg2.OperationalError:
            return False

    @property
    def _root_private_key_is_pushed(self) -> bool:
        """Returns whether root private key is pushed to workload.

        Returns:
            bool: True/False
        """
        if not self._container.exists(f"{self.BASE_CERTIFICATES_PATH}/controller.key"):
            logger.info("Root private key is not pushed")
            return False
        return True

    @property
    def _application_private_keys_are_pushed(self) -> bool:
        """Returns whether application private keys are pushed.

        Returns:
            bool: Whether application private keys are pushed.
        """
        if not self._container.exists(f"{self.BASE_CERTIFICATES_PATH}/certifier.key"):
            logger.info("Application private key is not pushed")
            return False
        if not self._container.exists(f"{self.BASE_CERTIFICATES_PATH}/admin_operator.key.pem"):
            logger.info("Admin operator private key is not pushed")
            return False
        return True

    @property
    def _application_certificates_are_pushed(self) -> bool:
        """Returns whether application certificate are stored.

        Returns:
            bool: Whether application certificate are stored.
        """
        if not self._container.exists(f"{self.BASE_CERTIFICATES_PATH}/admin_operator.pem"):
            logger.info("Admin Operator certificate is not pushed")
            return False
        if not self._container.exists(f"{self.BASE_CERTIFICATES_PATH}/admin_operator.pfx"):
            logger.info("Admin operator PFX package is not pushed")
            return False
        if not self._container.exists(f"{self.BASE_CERTIFICATES_PATH}/certifier.pem"):
            logger.info("Application certificate is not pushed")
            return False
        return True

    @property
    def _root_certificates_are_pushed(self) -> bool:
        """Returns whether root certificate are pushed to workload.

        Returns:
            bool: Whether root certificate are pushed to workload.
        """
        if not self._container.exists(f"{self.BASE_CERTIFICATES_PATH}/controller.crt"):
            logger.info("Root certificate is not pushed")
            return False
        if not self._container.exists(f"{self.BASE_CERTIFICATES_PATH}/rootCA.pem"):
            logger.info("Root CA Certificate is not pushed")
            return False
        return True

    @property
    def _root_csr(self) -> Optional[str]:
        """Returns root CSR."""
        return self._get_value_from_relation_data("root_csr")

    @property
    def _admin_operator_pfx(self) -> Optional[str]:
        """Returns admin operator pfx package."""
        return self._get_value_from_relation_data("admin_operator_pfx")

    @property
    def _admin_operator_pfx_password(self) -> Optional[str]:
        """Returns admin operator pfx password."""
        return self._get_value_from_relation_data("admin_operator_pfx_password")

    @property
    def _root_ca_certificate(self) -> Optional[str]:
        """Returns root ca certificate."""
        return self._get_value_from_relation_data("root_ca_certificate")

    @property
    def _root_certificate(self) -> Optional[str]:
        """Returns root certificate."""
        return self._get_value_from_relation_data("root_certificate")

    @property
    def _application_certificate(self) -> Optional[str]:
        """Returns application certificate."""
        return self._get_value_from_relation_data("application_certificate")

    @property
    def _admin_operator_certificate(self) -> Optional[str]:
        """Returns admin operator certificate."""
        return self._get_value_from_relation_data("admin_operator_certificate")

    @property
    def _application_private_key(self) -> Optional[str]:
        """Returns application private key."""
        return self._get_value_from_relation_data("application_private_key")

    @property
    def _admin_operator_private_key(self) -> Optional[str]:
        """Returns admin operator private key."""
        return self._get_value_from_relation_data("admin_operator_private_key")

    @property
    def _root_private_key(self) -> Optional[str]:
        """Returns root private key."""
        return self._get_value_from_relation_data("root_private_key")

    @property
    def _stored_root_csr_matches_config(self) -> bool:
        """Returns whether the stored root CSR matches the config."""
        if not self._root_csr:
            raise RuntimeError("No stored root CSR")
        csr_object = x509.load_pem_x509_csr(data=self._root_csr.encode())
        if f"*.{self._domain_config}" == list(csr_object.subject)[0].value:
            return True
        else:
            logger.info("Root CSR subject doesn't match with config")
            return False

    @property
    def _stored_application_certificate_matches_config(self) -> bool:
        """Returns whether application certificate content matches juju config."""
        if not self._application_certificate:
            raise RuntimeError("Application certificates not stored")
        application_certificate = x509.load_pem_x509_certificate(
            data=self._application_certificate.encode()
        )
        for subject in application_certificate.subject:
            if subject.value == f"certifier.{self._domain_config}":
                return True
        logger.info("Stored application certificates does not match config")
        return False

    @property
    def _pebble_layer(self) -> Layer:
        """Returns Pebble layer object containing the workload startup service.

        Returns:
            Layer: Pebble layer
        """
        return Layer(
            {
                "summary": f"{self._service_name} pebble layer",
                "services": {
                    self._service_name: {
                        "override": "replace",
                        "startup": "enabled",
                        "command": "/usr/bin/envdir "
                        "/var/opt/magma/envdir "
                        "/var/opt/magma/bin/certifier "
                        f"-cac={self.BASE_CERTIFICATES_PATH}/certifier.pem "
                        f"-cak={self.BASE_CERTIFICATES_PATH}/certifier.key "
                        f"-vpnc={self.BASE_CERTIFICATES_PATH}/vpn_ca.crt "
                        f"-vpnk={self.BASE_CERTIFICATES_PATH}/vpn_ca.key "
                        "-logtostderr=true "
                        "-v=0",
                        "environment": {
                            "DATABASE_SOURCE": f"dbname={self.DB_NAME} "  # type: ignore[union-attr]  # noqa: E501
                            f"user={self._get_db_connection_string.user} "
                            f"password={self._get_db_connection_string.password} "
                            f"host={self._get_db_connection_string.host} "
                            f"sslmode=disable",
                            "SQL_DRIVER": "postgres",
                            "SQL_DIALECT": "psql",
                            "SERVICE_HOSTNAME": "magma-orc8r-certifier",
                            "SERVICE_REGISTRY_MODE": "k8s",
                            "SERVICE_REGISTRY_NAMESPACE": self._namespace,
                        },
                    }
                },
            }
        )

    @property
    def _domain_config(self) -> Optional[str]:
        """Returns domain config."""
        return self.model.config.get("domain")

    @property
    def _service_is_running(self) -> bool:
        """Returns whether workload service is running.

        Returns:
            bool: Whether workload service is running.
        """
        if self._container.can_connect():
            try:
                self._container.get_service(self._service_name)
                return True
            except ModelError:
                pass
        return False

    @property
    def _get_db_connection_string(self) -> Optional[ConnectionString]:
        """Returns DB connection string provided by the DB relation.

        Returns:
            ConnectionString: Database connection object.
        """
        try:
            db_relation = self.model.get_relation("db")
            return ConnectionString(db_relation.data[db_relation.app]["master"])  # type: ignore[union-attr, index]  # noqa: E501
        except (AttributeError, KeyError):
            return None

    @property
    def _namespace(self) -> str:
        """Kubernetes namespace.

        Returns:
            str: Namespace
        """
        return self.model.name


if __name__ == "__main__":
    main(MagmaOrc8rCertifierCharm)<|MERGE_RESOLUTION|>--- conflicted
+++ resolved
@@ -118,18 +118,14 @@
             self._db.on.database_relation_joined, self._on_database_relation_joined
         )
         self.framework.observe(
+            self._db.on.database_relation_broken, self._on_database_relation_broken
+        )
+        self.framework.observe(
             self.on.certificates_relation_created, self._on_certificates_relation_created
         )
         self.framework.observe(
-<<<<<<< HEAD
-            self._db.on.database_relation_broken, self._on_database_relation_broken
-        )
-        self.framework.observe(
-            self.on.get_pfx_package_password_action, self._on_get_pfx_package_password
-=======
             self.on.magma_orc8r_certifier_relation_joined,
             self._on_magma_orc8r_certifier_relation_joined,
->>>>>>> e67d024f
         )
 
         # Certs events
@@ -169,7 +165,6 @@
 
         Args:
             event: Juju event
-
         Returns:
             None
         """
@@ -216,7 +211,6 @@
 
         Args:
             event (ConfigChangedEvent): Juju event
-
         Returns:
             None
         """
@@ -229,7 +223,410 @@
         else:
             self._on_non_leader_config_changed(event)
 
-<<<<<<< HEAD
+    def _on_magma_orc8r_certifier_pebble_ready(
+        self, event: Union[PebbleReadyEvent, CertificateAvailableEvent, RelationJoinedEvent]
+    ) -> None:
+        """Juju event triggered when pebble is ready.
+
+        Args:
+            event: Juju event
+        Returns:
+            None
+        """
+        if not self._domain_config_is_valid:
+            self.unit.status = BlockedStatus("Config 'domain' is not valid")
+            event.defer()
+            return
+        if not self._db_relation_created:
+            self.unit.status = BlockedStatus("Waiting for database relation to be created")
+            event.defer()
+            return
+        if not self._certificates_relation_created:
+            self.unit.status = BlockedStatus("Waiting for tls-certificates relation to be created")
+            event.defer()
+            return
+        if not self._db_relation_established:
+            self.unit.status = WaitingStatus("Waiting for db relation to be ready")
+            event.defer()
+            return
+        if not self._root_private_key_is_pushed:
+            self.unit.status = WaitingStatus("Waiting for root private key to be pushed")
+            event.defer()
+            return
+        if not self._application_private_keys_are_pushed:
+            self.unit.status = WaitingStatus("Waiting for application private keys to be pushed")
+            event.defer()
+            return
+        if not self._application_certificates_are_pushed:
+            self.unit.status = WaitingStatus("Waiting for application certificates to be pushed")
+            event.defer()
+            return
+        if not self._root_certificates_are_pushed:
+            self.unit.status = WaitingStatus("Waiting for root certificates to be pushed")
+            event.defer()
+            return
+        self._configure_magma_orc8r_certifier(event)
+
+    def _on_database_relation_joined(self, event: RelationJoinedEvent) -> None:
+        """Event handler for database relation change.
+
+        - Sets the event.database field on the database joined event.
+        - Required because setting the database name is only possible
+          from inside the event handler per https://github.com/canonical/ops-lib-pgsql/issues/2
+        - Sets our database parameters based on what was provided
+          in the relation event.
+
+        Args:
+            event (RelationJoinedEvent): Juju relation joined event
+        Returns:
+            None
+        """
+        if self.unit.is_leader():
+            event.database = self.DB_NAME  # type: ignore[attr-defined]
+            self._on_magma_orc8r_certifier_pebble_ready(event)
+        else:
+            event.defer()
+
+    def _on_database_relation_broken(self, event: RelationBrokenEvent):
+        """Event handler for database relation broken.
+
+        Args:
+            event (RelationBrokenEvent): Juju event
+        Returns:
+            None
+        """
+        self.unit.status = BlockedStatus("Waiting for database relation to be created")
+
+    def _on_certificates_relation_created(self, event: RelationJoinedEvent) -> None:
+        """Juju event triggered when the certificates relation is created.
+
+        Args:
+            event: Juju event
+        Returns:
+            None
+        """
+        if not self.unit.is_leader():
+            return
+        if not self._replicas_relation_created:
+            self.unit.status = WaitingStatus("Waiting for peer relation to be created")
+            event.defer()
+            return
+        if not self._root_csr:
+            self.unit.status = WaitingStatus("Waiting for root CSR to be generated")
+            event.defer()
+            return
+        self._request_certificate_based_on_stored_csr()
+
+    def _on_magma_orc8r_certifier_relation_joined(self, event: RelationJoinedEvent) -> None:
+        """Triggered when charms join the orc8r-certifier relation.
+
+        Args:
+            event (RelationEvent): Juju event
+
+        Returns:
+            None
+        """
+        self._update_relations()
+        if not self._service_is_running:
+            event.defer()
+            return
+
+    def _on_admin_operator_certificate_request(
+        self, event: AdminOperatorCertificateRequestEvent
+    ) -> None:
+        """Triggered when a certificate request is made on the admin_operator relation.
+
+        Args:
+            event (AdminOperatorCertificateRequestEvent): Juju event.
+
+        Returns:
+            None
+        """
+        if not self._container.can_connect():
+            logger.info("Container not yet available")
+            event.defer()
+            return
+        try:
+            certificate = self._container.pull(
+                path=f"{self.BASE_CERTIFICATES_PATH}/admin_operator.pem"
+            )
+            private_key = self._container.pull(
+                path=f"{self.BASE_CERTIFICATES_PATH}/admin_operator.key.pem"
+            )
+        except ops.pebble.PathError:
+            logger.info("Certificate 'admin-operator' not yet available")
+            event.defer()
+            return
+        certificate_string = certificate.read()
+        private_key_string = private_key.read()
+        self.certificates_admin_operator_provider.set_certificate(
+            relation_id=event.relation_id,
+            certificate=str(certificate_string),
+            private_key=str(private_key_string),
+        )
+
+    def _on_certifier_certificate_request(self, event: CertifierCertificateRequestEvent) -> None:
+        """Triggered when a certificate request is made on the cert-certifier relation.
+
+        Args:
+            event (CertifierCertificateRequestEvent): Juju event
+        Returns:
+            None
+        """
+        if not self._container.can_connect():
+            logger.info("Container not yet available")
+            event.defer()
+            return
+        try:
+            certificate = self._container.pull(path=f"{self.BASE_CERTIFICATES_PATH}/certifier.pem")
+        except ops.pebble.PathError:
+            logger.info("Certificate 'certifier' not yet available")
+            event.defer()
+            return
+        certificate_string = certificate.read()
+        self.certificates_certifier_provider.set_certificate(
+            relation_id=event.relation_id,
+            certificate=str(certificate_string),
+        )
+
+    def _on_controller_certificate_request(self, event: ControllerCertificateRequestEvent) -> None:
+        """Triggered when a certificate request is made on the cert-controller relation.
+
+        Args:
+            event (ControllerCertificateRequestEvent): Juju event
+        Returns:
+            None
+        """
+        if not self._container.can_connect():
+            logger.info("Container not yet available")
+            event.defer()
+            return
+        try:
+            certificate = self._container.pull(
+                path=f"{self.BASE_CERTIFICATES_PATH}/controller.crt"
+            )
+            private_key = self._container.pull(
+                path=f"{self.BASE_CERTIFICATES_PATH}/controller.key"
+            )
+        except ops.pebble.PathError:
+            logger.info("Certificate 'controller' not yet available")
+            event.defer()
+            return
+        certificate_string = certificate.read()
+        private_key_string = private_key.read()
+        self.certificates_controller_provider.set_certificate(
+            relation_id=event.relation_id,
+            certificate=str(certificate_string),
+            private_key=str(private_key_string),
+        )
+
+    def _on_root_ca_certificate_request(self, event: RootCACertificateRequestEvent) -> None:
+        """Triggered when a certificate request is made on the cert-root-ca relation.
+
+        Args:
+            event (RootCACertificateRequestEvent): Juju event
+        Returns:
+            None
+        """
+        if not self._container.can_connect():
+            logger.info("Container not yet available")
+            event.defer()
+            return
+        try:
+            certificate = self._container.pull(path=f"{self.BASE_CERTIFICATES_PATH}/rootCA.pem")
+        except ops.pebble.PathError:
+            logger.info("Certificate 'rootCA' not yet available")
+            event.defer()
+            return
+        certificate_string = certificate.read()
+        self.certificates_root_ca_provider.set_certificate(
+            relation_id=event.relation_id,
+            certificate=str(certificate_string),
+        )
+
+    def _on_certificate_available(self, event: CertificateAvailableEvent) -> None:
+        """Runs whenever the certificates available event is triggered.
+
+        Pushes the certificates retrieved from the relation data to the workload container.
+
+        Args:
+            event (CertificateAvailableEvent): Custom Juju event for certificate available.
+
+        Returns:
+            None
+        """
+        if event.certificate_signing_request != self._root_csr:
+            logger.warning("Certificate's CSR doesn't match stored root CSR")
+            return
+        peer_relation = self.model.get_relation("replicas")
+        if not peer_relation:
+            logger.info("No peer relation created")
+            event.defer()
+            return
+        if not self._container.can_connect():
+            self.unit.status = WaitingStatus("Waiting for container to be ready")
+            event.defer()
+            return
+        if self.unit.is_leader():
+            self._store_root_ca_certificate(event.ca)
+            self._store_root_certificate(event.certificate)
+        else:
+            if (
+                not self._root_certificates_are_stored
+                or not self._stored_root_certificate_matches_certificate(  # noqa: W503
+                    event.certificate
+                )
+            ):
+                self.unit.status = WaitingStatus("Waiting for leader to store root certificates")
+                event.defer()
+                return
+        self._push_root_certificates()
+        self._on_magma_orc8r_certifier_pebble_ready(event)
+
+    def _on_certificate_expiring(
+        self,
+        event: Union[CertificateExpiringEvent, CertificateExpiredEvent],
+    ) -> None:
+        """Triggered on certificate expiring/expired events.
+
+        Will ask for new certificates.
+
+        Args:
+            event: Juju event
+        Returns:
+            None
+        """
+        if not self.unit.is_leader():
+            return
+        if not self._domain_config_is_valid:
+            self.unit.status = BlockedStatus("Config 'domain' is not valid")
+            return
+        if not self._container.can_connect():
+            self.unit.status = WaitingStatus("Waiting for container to be ready")
+            event.defer()
+            return
+        if not self._root_private_key_is_stored:
+            self.unit.status = WaitingStatus("Waiting for root private key to be generated")
+            event.defer()
+            return
+        if not self._root_csr_is_stored:
+            self._generate_root_csr()
+            self._request_certificate_based_on_stored_csr()
+            self.unit.status = WaitingStatus("Waiting to receive new certificate from provider")
+            return
+        old_csr = self._root_csr
+        self._generate_root_csr()
+        self.tls_certificates_requirer.request_certificate_renewal(
+            old_certificate_signing_request=old_csr.encode(),  # type: ignore[union-attr]
+            new_certificate_signing_request=self._root_csr.encode(),  # type: ignore[union-attr]
+        )
+        self.unit.status = WaitingStatus("Waiting to receive new certificate from provider")
+
+    def _on_get_pfx_package_password(self, event: ActionEvent) -> None:
+        """Sets the action result as the admin operator PFX package password.
+
+        Args:
+            event (ActionEvent): Juju event
+        Returns:
+            None
+        """
+        if not self._admin_operator_pfx:
+            event.fail("Admin Operator PFX package is not available")
+            return
+        event.set_results(
+            {
+                "password": self._admin_operator_pfx_password,
+            }
+        )
+
+    def _generate_root_private_key(self) -> None:
+        """Generates the root private key and stores it in peer relation data."""
+        root_private_key = generate_private_key()
+        self._store_root_private_key(root_private_key.decode())
+        logger.info("Generated root private key")
+
+    def _generate_application_private_keys(self) -> None:
+        """Generates application private keys."""
+        application_private_key = generate_private_key()
+        admin_operator_private_key = generate_private_key()
+        self._store_application_private_key(application_private_key.decode())
+        self._store_admin_operator_private_key(admin_operator_private_key.decode())
+        logger.info("Generated application private keys")
+
+    def _push_root_certificates(self) -> None:
+        """Pushes root certificates to workload container."""
+        if not self._root_ca_certificate:
+            raise RuntimeError("Root CA certificate is not available")
+        if not self._root_certificate:
+            raise RuntimeError("Root certificate is not available")
+        self._container.push(
+            path=f"{self.BASE_CERTIFICATES_PATH}/rootCA.pem", source=self._root_ca_certificate
+        )
+        self._container.push(
+            path=f"{self.BASE_CERTIFICATES_PATH}/controller.crt", source=self._root_certificate
+        )
+        logger.info("Pushed root certificates")
+
+    def _push_application_certificates(self) -> None:
+        """Pushes application certificates to the workload container."""
+        if not self._application_certificate:
+            raise RuntimeError("Application certificate is not available")
+        if not self._admin_operator_certificate:
+            raise RuntimeError("Admin Operator certificate is not available")
+        if not self._admin_operator_pfx:
+            raise RuntimeError("Admin Operator PFX package is not available")
+        self._container.push(
+            path=f"{self.BASE_CERTIFICATES_PATH}/certifier.pem",
+            source=self._application_certificate,
+        )
+        self._container.push(
+            path=f"{self.BASE_CERTIFICATES_PATH}/admin_operator.pem",
+            source=self._admin_operator_certificate,
+        )
+        self._container.push(
+            path=f"{self.BASE_CERTIFICATES_PATH}/admin_operator.pfx",
+            source=base64.b64decode(self._admin_operator_pfx),
+        )
+        logger.info("Pushed application certificates")
+
+    def _push_metricsd_config_file(self) -> None:
+        """Writes the config file for metricsd in the workload container.
+
+        Returns:
+            None
+        """
+        metricsd_config = (
+            f'prometheusQueryAddress: "{self.PROMETHEUS_URL}"\n'
+            f'alertmanagerApiURL: "{self.ALERTMANAGER_URL}/api/v2"\n'
+            '"profile": "prometheus"\n'
+        )
+        self._container.push(path=f"{self.BASE_CONFIG_PATH}/metricsd.yml", source=metricsd_config)
+
+    def _push_application_private_keys(self) -> None:
+        """Pushes application private keys to the workload container."""
+        if not self._application_private_key:
+            raise RuntimeError("Application private key is not available")
+        if not self._admin_operator_private_key:
+            raise RuntimeError("Admin Operator private key is not available")
+        self._container.push(
+            path=f"{self.BASE_CERTIFICATES_PATH}/certifier.key",
+            source=self._application_private_key,
+        )
+        self._container.push(
+            path=f"{self.BASE_CERTIFICATES_PATH}/admin_operator.key.pem",
+            source=self._admin_operator_private_key,
+        )
+        logger.info("Pushed application private keys")
+
+    def _push_root_private_key(self) -> None:
+        """Pushes root private key to workload container."""
+        if not self._root_private_key:
+            raise RuntimeError("Root Private key not available.")
+        self._container.push(
+            path=f"{self.BASE_CERTIFICATES_PATH}/controller.key", source=self._root_private_key
+        )
+        logger.info("Pushed root private key")
+
     def _on_leader_config_changed(self, event: ConfigChangedEvent) -> None:
         """Triggered on config changed for leader unit.
 
@@ -238,7 +635,6 @@
 
         Args:
             event: Juju event
-
         Returns:
             None
         """
@@ -289,14 +685,13 @@
             self._generate_application_certificates()
             self._push_application_certificates()
 
-    def _on_non_leader_config_changed(self, event: ConfigChangedEvent):
+    def _on_non_leader_config_changed(self, event: ConfigChangedEvent) -> None:
         """Triggered on config changed for non-leader unit.
 
         Pushes application certificates to workload.
 
         Args:
             event: Juju event
-
         Returns:
             None
         """
@@ -318,553 +713,8 @@
             return
         self._push_application_certificates()
 
-    def _on_magma_orc8r_certifier_pebble_ready(
+    def _configure_magma_orc8r_certifier(
         self, event: Union[PebbleReadyEvent, CertificateAvailableEvent, RelationJoinedEvent]
-=======
-    def _on_magma_orc8r_certifier_pebble_ready(
-        self, event: Union[PebbleReadyEvent, CertificateAvailableEvent]
->>>>>>> e67d024f
-    ) -> None:
-        """Juju event triggered when pebble is ready.
-
-        Args:
-            event: Juju event
-
-        Returns:
-            None
-        """
-        if not self._domain_config_is_valid:
-            self.unit.status = BlockedStatus("Config 'domain' is not valid")
-            event.defer()
-            return
-        if not self._db_relation_created:
-            self.unit.status = BlockedStatus("Waiting for database relation to be created")
-            event.defer()
-            return
-        if not self._certificates_relation_created:
-            self.unit.status = BlockedStatus("Waiting for tls-certificates relation to be created")
-            event.defer()
-            return
-        if not self._db_relation_established:
-            self.unit.status = WaitingStatus("Waiting for db relation to be ready")
-            event.defer()
-            return
-        if not self._root_private_key_is_pushed:
-            self.unit.status = WaitingStatus("Waiting for root private key to be pushed")
-            event.defer()
-            return
-        if not self._application_private_keys_are_pushed:
-            self.unit.status = WaitingStatus("Waiting for application private keys to be pushed")
-            event.defer()
-            return
-        if not self._application_certificates_are_pushed:
-            self.unit.status = WaitingStatus("Waiting for application certificates to be pushed")
-            event.defer()
-            return
-        if not self._root_certificates_are_pushed:
-            self.unit.status = WaitingStatus("Waiting for root certificates to be pushed")
-            event.defer()
-            return
-        self._configure_pebble(event)
-
-    def _on_database_relation_joined(self, event: RelationJoinedEvent) -> None:
-        """Event handler for database relation change.
-
-        - Sets the event.database field on the database joined event.
-        - Required because setting the database name is only possible
-          from inside the event handler per https://github.com/canonical/ops-lib-pgsql/issues/2
-        - Sets our database parameters based on what was provided
-          in the relation event.
-
-        Args:
-            event (RelationJoinedEvent): Juju relation joined event
-
-        Returns:
-            None
-        """
-        if self.unit.is_leader():
-            event.database = self.DB_NAME  # type: ignore[attr-defined]
-
-    def _on_certificates_relation_created(self, event: RelationJoinedEvent) -> None:
-        """Juju event triggered when the certificates relation is created.
-
-        Args:
-            event: Juju event
-
-        Returns:
-            None
-        """
-        if not self.unit.is_leader():
-            return
-        if not self._replicas_relation_created:
-            self.unit.status = WaitingStatus("Waiting for peer relation to be created")
-            event.defer()
-            return
-        if not self._root_csr:
-            self.unit.status = WaitingStatus("Waiting for root CSR to be generated")
-            event.defer()
-            return
-        self._request_certificate_based_on_stored_csr()
-
-    def _on_magma_orc8r_certifier_relation_joined(self, event: RelationJoinedEvent) -> None:
-        """Triggered when charms join the orc8r-certifier relation.
-
-        Args:
-            event (RelationEvent): Juju event
-
-        Returns:
-            None
-        """
-        self._update_relations()
-        if not self._service_is_running:
-            event.defer()
-            return
-
-    def _on_admin_operator_certificate_request(
-        self, event: AdminOperatorCertificateRequestEvent
-    ) -> None:
-        """Triggered when a certificate request is made on the admin_operator relation.
-
-        Args:
-            event (AdminOperatorCertificateRequestEvent): Juju event.
-
-        Returns:
-            None
-        """
-        if not self._container.can_connect():
-            logger.info("Container not yet available")
-            event.defer()
-            return
-        try:
-            certificate = self._container.pull(
-                path=f"{self.BASE_CERTIFICATES_PATH}/admin_operator.pem"
-            )
-            private_key = self._container.pull(
-                path=f"{self.BASE_CERTIFICATES_PATH}/admin_operator.key.pem"
-            )
-        except ops.pebble.PathError:
-            logger.info("Certificate 'admin-operator' not yet available")
-            event.defer()
-            return
-        certificate_string = certificate.read()
-        private_key_string = private_key.read()
-        self.certificates_admin_operator_provider.set_certificate(
-            relation_id=event.relation_id,
-            certificate=str(certificate_string),
-            private_key=str(private_key_string),
-        )
-
-    def _on_certifier_certificate_request(self, event: CertifierCertificateRequestEvent) -> None:
-        """Triggered when a certificate request is made on the cert-certifier relation.
-
-        Args:
-            event (CertifierCertificateRequestEvent): Juju event
-
-        Returns:
-            None
-        """
-        if not self._container.can_connect():
-            logger.info("Container not yet available")
-            event.defer()
-            return
-        try:
-            certificate = self._container.pull(path=f"{self.BASE_CERTIFICATES_PATH}/certifier.pem")
-        except ops.pebble.PathError:
-            logger.info("Certificate 'certifier' not yet available")
-            event.defer()
-            return
-        certificate_string = certificate.read()
-        self.certificates_certifier_provider.set_certificate(
-            relation_id=event.relation_id,
-            certificate=str(certificate_string),
-        )
-
-    def _on_controller_certificate_request(self, event: ControllerCertificateRequestEvent) -> None:
-        """Triggered when a certificate request is made on the cert-controller relation.
-
-        Args:
-            event (ControllerCertificateRequestEvent): Juju event
-
-        Returns:
-            None
-        """
-        if not self._container.can_connect():
-            logger.info("Container not yet available")
-            event.defer()
-            return
-        try:
-            certificate = self._container.pull(
-                path=f"{self.BASE_CERTIFICATES_PATH}/controller.crt"
-            )
-            private_key = self._container.pull(
-                path=f"{self.BASE_CERTIFICATES_PATH}/controller.key"
-            )
-        except ops.pebble.PathError:
-            logger.info("Certificate 'controller' not yet available")
-            event.defer()
-            return
-        certificate_string = certificate.read()
-        private_key_string = private_key.read()
-        self.certificates_controller_provider.set_certificate(
-            relation_id=event.relation_id,
-            certificate=str(certificate_string),
-            private_key=str(private_key_string),
-        )
-
-    def _on_root_ca_certificate_request(self, event: RootCACertificateRequestEvent) -> None:
-        """Triggered when a certificate request is made on the cert-root-ca relation.
-
-        Args:
-            event (RootCACertificateRequestEvent): Juju event
-
-        Returns:
-            None
-        """
-        if not self._container.can_connect():
-            logger.info("Container not yet available")
-            event.defer()
-            return
-        try:
-            certificate = self._container.pull(path=f"{self.BASE_CERTIFICATES_PATH}/rootCA.pem")
-        except ops.pebble.PathError:
-            logger.info("Certificate 'rootCA' not yet available")
-            event.defer()
-            return
-        certificate_string = certificate.read()
-        self.certificates_root_ca_provider.set_certificate(
-            relation_id=event.relation_id,
-            certificate=str(certificate_string),
-        )
-
-    def _on_certificate_available(self, event: CertificateAvailableEvent) -> None:
-        """Runs whenever the certificates available event is triggered.
-
-        Pushes the certificates retrieved from the relation data to the workload container.
-
-        Args:
-            event (CertificateAvailableEvent): Custom Juju event for certificate available.
-
-        Returns:
-            None
-        """
-        if event.certificate_signing_request != self._root_csr:
-            logger.warning("Certificate's CSR doesn't match stored root CSR")
-            return
-        peer_relation = self.model.get_relation("replicas")
-        if not peer_relation:
-            logger.info("No peer relation created")
-            event.defer()
-            return
-        if not self._container.can_connect():
-            self.unit.status = WaitingStatus("Waiting for container to be ready")
-            event.defer()
-            return
-        if self.unit.is_leader():
-            self._store_root_ca_certificate(event.ca)
-            self._store_root_certificate(event.certificate)
-        else:
-            if (
-                not self._root_certificates_are_stored
-                or not self._stored_root_certificate_matches_certificate(  # noqa: W503
-                    event.certificate
-                )
-            ):
-                self.unit.status = WaitingStatus("Waiting for leader to store root certificates")
-                event.defer()
-                return
-        self._push_root_certificates()
-        self._on_magma_orc8r_certifier_pebble_ready(event)
-
-    def _on_certificate_expiring(
-        self,
-        event: Union[CertificateExpiringEvent, CertificateExpiredEvent],
-    ) -> None:
-        """Triggered on certificate expiring/expired events.
-
-        Will ask for new certificates.
-
-        Args:
-            event: Juju event
-
-        Returns:
-            None
-        """
-<<<<<<< HEAD
-        if self.unit.is_leader():
-            event.database = self.DB_NAME  # type: ignore[attr-defined]
-            self._on_magma_orc8r_certifier_pebble_ready(event)
-        else:
-            event.defer()
-
-    def _on_database_relation_broken(self, event: RelationBrokenEvent):
-        """Event handler for database relation broken.
-
-        Args:
-            event (RelationJoinedEvent): Juju event
-        Returns:
-            None
-        """
-        self.unit.status = BlockedStatus("Waiting for database relation to be created")
-
-    def _push_metricsd_config_file(self) -> None:
-        """Writes the config file for metricsd in the workload container.
-
-        Returns:
-            None
-        """
-        metricsd_config = (
-            f'prometheusQueryAddress: "{self.PROMETHEUS_URL}"\n'
-            f'alertmanagerApiURL: "{self.ALERTMANAGER_URL}/api/v2"\n'
-            '"profile": "prometheus"\n'
-        )
-        self._container.push(path=f"{self.BASE_CONFIG_PATH}/metricsd.yml", source=metricsd_config)
-
-    def _configure_pebble(
-        self, event: Union[PebbleReadyEvent, CertificateAvailableEvent, RelationJoinedEvent]
-    ) -> None:
-        """Adds layer to pebble config if the proposed config is different from the current one.
-
-        Args:
-            event (PebbleReadyEvent): Juju Pebble ready event
-
-        Returns:
-            None
-        """
-        if self._container.can_connect():
-            plan = self._container.get_plan()
-            layer = self._pebble_layer
-            if plan.services != layer.services:
-                self.unit.status = MaintenanceStatus("Configuring pod")
-                self._container.add_layer(self._container_name, layer, combine=True)
-                self._container.restart(self._service_name)
-                logger.info(f"Restarted container {self._service_name}")
-                self._update_relations()
-                self.unit.status = ActiveStatus()
-        else:
-=======
-        if not self.unit.is_leader():
-            return
-        if not self._domain_config_is_valid:
-            self.unit.status = BlockedStatus("Config 'domain' is not valid")
-            return
-        if not self._container.can_connect():
->>>>>>> e67d024f
-            self.unit.status = WaitingStatus("Waiting for container to be ready")
-            event.defer()
-            return
-        if not self._root_private_key_is_stored:
-            self.unit.status = WaitingStatus("Waiting for root private key to be generated")
-            event.defer()
-            return
-        if not self._root_csr_is_stored:
-            self._generate_root_csr()
-            self._request_certificate_based_on_stored_csr()
-            self.unit.status = WaitingStatus("Waiting to receive new certificate from provider")
-            return
-        old_csr = self._root_csr
-        self._generate_root_csr()
-        self.tls_certificates_requirer.request_certificate_renewal(
-            old_certificate_signing_request=old_csr.encode(),  # type: ignore[union-attr]
-            new_certificate_signing_request=self._root_csr.encode(),  # type: ignore[union-attr]
-        )
-        self.unit.status = WaitingStatus("Waiting to receive new certificate from provider")
-
-    def _on_get_pfx_package_password(self, event: ActionEvent) -> None:
-        """Sets the action result as the admin operator PFX package password.
-
-        Args:
-            event (ActionEvent): Juju event
-
-        Returns:
-            None
-        """
-        if not self._admin_operator_pfx:
-            event.fail("Admin Operator PFX package is not available")
-            return
-        event.set_results(
-            {
-                "password": self._admin_operator_pfx_password,
-            }
-        )
-
-    def _generate_root_private_key(self) -> None:
-        """Generates the root private key and stores it in peer relation data."""
-        root_private_key = generate_private_key()
-        self._store_root_private_key(root_private_key.decode())
-        logger.info("Generated root private key")
-
-    def _generate_application_private_keys(self) -> None:
-        """Generates application private keys."""
-        application_private_key = generate_private_key()
-        admin_operator_private_key = generate_private_key()
-        self._store_application_private_key(application_private_key.decode())
-        self._store_admin_operator_private_key(admin_operator_private_key.decode())
-        logger.info("Generated application private keys")
-
-    def _push_root_certificates(self) -> None:
-        """Pushes root certificates to workload container."""
-        if not self._root_ca_certificate:
-            raise RuntimeError("Root CA certificate is not available")
-        if not self._root_certificate:
-            raise RuntimeError("Root certificate is not available")
-        self._container.push(
-            path=f"{self.BASE_CERTIFICATES_PATH}/rootCA.pem", source=self._root_ca_certificate
-        )
-        self._container.push(
-            path=f"{self.BASE_CERTIFICATES_PATH}/controller.crt", source=self._root_certificate
-        )
-        logger.info("Pushed root certificates")
-
-    def _push_application_certificates(self) -> None:
-        """Pushes application certificates to the workload container."""
-        if not self._application_certificate:
-            raise RuntimeError("Application certificate is not available")
-        if not self._admin_operator_certificate:
-            raise RuntimeError("Admin Operator certificate is not available")
-        if not self._admin_operator_pfx:
-            raise RuntimeError("Admin Operator PFX package is not available")
-        self._container.push(
-            path=f"{self.BASE_CERTIFICATES_PATH}/certifier.pem",
-            source=self._application_certificate,
-        )
-        self._container.push(
-            path=f"{self.BASE_CERTIFICATES_PATH}/admin_operator.pem",
-            source=self._admin_operator_certificate,
-        )
-        self._container.push(
-            path=f"{self.BASE_CERTIFICATES_PATH}/admin_operator.pfx",
-            source=base64.b64decode(self._admin_operator_pfx),
-        )
-        logger.info("Pushed application certificates")
-
-    def _push_metricsd_config_file(self) -> None:
-        """Writes the config file for metricsd in the workload container.
-
-        Returns:
-            None
-        """
-        metricsd_config = (
-            f'prometheusQueryAddress: "{self.PROMETHEUS_URL}"\n'
-            f'alertmanagerApiURL: "{self.ALERTMANAGER_URL}/api/v2"\n'
-            '"profile": "prometheus"\n'
-        )
-        self._container.push(path=f"{self.BASE_CONFIG_PATH}/metricsd.yml", source=metricsd_config)
-
-    def _push_application_private_keys(self) -> None:
-        """Pushes application private keys to the workload container."""
-        if not self._application_private_key:
-            raise RuntimeError("Application private key is not available")
-        if not self._admin_operator_private_key:
-            raise RuntimeError("Admin Operator private key is not available")
-        self._container.push(
-            path=f"{self.BASE_CERTIFICATES_PATH}/certifier.key",
-            source=self._application_private_key,
-        )
-        self._container.push(
-            path=f"{self.BASE_CERTIFICATES_PATH}/admin_operator.key.pem",
-            source=self._admin_operator_private_key,
-        )
-        logger.info("Pushed application private keys")
-
-    def _push_root_private_key(self) -> None:
-        """Pushes root private key to workload container."""
-        if not self._root_private_key:
-            raise RuntimeError("Root Private key not available.")
-        self._container.push(
-            path=f"{self.BASE_CERTIFICATES_PATH}/controller.key", source=self._root_private_key
-        )
-        logger.info("Pushed root private key")
-
-    def _on_leader_config_changed(self, event: ConfigChangedEvent) -> None:
-        """Triggered on config changed for leader unit.
-
-        If the 'domain' config changed, new root certificates will be requested and new
-        application certificates will be generated.
-
-        Args:
-            event: Juju event
-
-        Returns:
-            None
-        """
-        if not self._domain_config_is_valid:
-            self.unit.status = BlockedStatus("Config 'domain' is not valid")
-            event.defer()
-            return
-        if not self._root_private_key_is_stored:
-            self.unit.status = WaitingStatus("Waiting for root private key to be generated")
-            event.defer()
-            return
-        if not self._application_private_keys_are_stored:
-            self.unit.status = WaitingStatus(
-                "Waiting for application private keys to be generated"
-            )
-            event.defer()
-            return
-        if not self._root_csr_is_stored:
-            self._generate_root_csr()
-            if self._certificates_relation_created:
-                self._request_certificate_based_on_stored_csr()
-                self.unit.status = WaitingStatus(
-                    "Waiting to receive new certificate from provider"
-                )
-            else:
-                self.unit.status = BlockedStatus(
-                    "Waiting for tls-certificates relation to be created"
-                )
-        if not self._stored_root_csr_matches_config:
-            old_csr = self._root_csr
-            self._generate_root_csr()
-            if self._certificates_relation_created:
-                self.tls_certificates_requirer.request_certificate_renewal(
-                    old_certificate_signing_request=old_csr.encode(),  # type: ignore[union-attr]  # noqa: E501
-                    new_certificate_signing_request=self._root_csr.encode(),  # type: ignore[union-attr]  # noqa: E501
-                )
-                self.unit.status = WaitingStatus(
-                    "Waiting to receive new certificate from provider"
-                )
-            else:
-                self.unit.status = BlockedStatus(
-                    "Waiting for tls-certificates relation to be created"
-                )
-        if (
-            not self._application_certificates_are_stored
-            or not self._stored_application_certificate_matches_config  # noqa: W503
-        ):
-            self._generate_application_certificates()
-            self._push_application_certificates()
-
-    def _on_non_leader_config_changed(self, event: ConfigChangedEvent) -> None:
-        """Triggered on config changed for non-leader unit.
-
-        Pushes application certificates to workload.
-
-        Args:
-            event: Juju event
-
-        Returns:
-            None
-        """
-        if not self._root_csr_is_stored or not self._stored_root_csr_matches_config:
-            self.unit.status = WaitingStatus("Waiting for leader to generate a root csr")
-            event.defer()
-            return
-        if not self._application_certificates_are_stored:
-            self.unit.status = WaitingStatus(
-                "Waiting for leader to generate application certificates"
-            )
-            event.defer()
-            return
-        if not self._stored_application_certificate_matches_config:
-            self.unit.status = WaitingStatus(
-                "Waiting for leader to generate new application certificates"
-            )
-            event.defer()
-            return
-        self._push_application_certificates()
-
-    def _configure_magma_orc8r_certifier(
-        self, event: Union[PebbleReadyEvent, CertificateAvailableEvent]
     ) -> None:
         """Adds layer to pebble config if the proposed config is different from the current one.
 
