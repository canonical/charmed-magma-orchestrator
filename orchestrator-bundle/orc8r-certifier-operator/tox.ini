--- conflicted
+++ resolved
@@ -66,11 +66,7 @@
     types-toml
 commands =
     mypy {[vars]all_path} {posargs}
-<<<<<<< HEAD
-setenv =                                                                                                                                                                                      
-=======
 setenv =
->>>>>>> 8b517798
     PYTHONPATH = ""
 
 [testenv:unit]
