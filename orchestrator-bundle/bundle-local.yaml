--- conflicted
+++ resolved
@@ -198,58 +198,6 @@
     options:
       metrics_count_limit: 500000
 relations:
-<<<<<<< HEAD
-  - - nms-magmalte:magma-orc8r-certifier
-    - orc8r-certifier:magma-orc8r-certifier
-  - - nms-magmalte:db
-    - postgresql-k8s:db
-  - - nms-nginx-proxy:magma-orc8r-certifier
-    - orc8r-certifier:magma-orc8r-certifier
-  - - nms-nginx-proxy:magmalte
-    - nms-magmalte:magmalte
-  - - orc8r-accessd:db
-    - postgresql-k8s:db
-  - - orc8r-bootstrapper:magma-orc8r-certifier
-    - orc8r-certifier:magma-orc8r-certifier
-  - - orc8r-certifier:db
-    - postgresql-k8s:db
-  - - orc8r-configurator:db
-    - postgresql-k8s:db
-  - - orc8r-ctraced:db
-    - postgresql-k8s:db
-  - - orc8r-device:db
-    - postgresql-k8s:db
-  - - orc8r-directoryd:db
-    - postgresql-k8s:db
-  - - orc8r-lte:db
-    - postgresql-k8s:db
-  - - orc8r-nginx:bootstrapper
-    - orc8r-bootstrapper:bootstrapper
-  - - orc8r-nginx:magma-orc8r-certifier
-    - orc8r-certifier:magma-orc8r-certifier
-  - - orc8r-nginx:obsidian
-    - orc8r-obsidian:obsidian
-  - - orc8r-orchestrator:magma-orc8r-certifier
-    - orc8r-certifier:magma-orc8r-certifier
-  - - orc8r-policydb:db
-    - postgresql-k8s:db
-  - - orc8r-prometheus:alertmanager
-    - orc8r-alertmanager:alerting
-  - - orc8r-prometheus
-    - orc8r-prometheus-cache
-  - - orc8r-prometheus
-    - orc8r-user-grafana
-  - - orc8r-smsd:db
-    - postgresql-k8s:db
-  - - orc8r-state:db
-    - postgresql-k8s:db
-  - - orc8r-subscriberdb-cache:db
-    - postgresql-k8s:db
-  - - orc8r-subscriberdb:db
-    - postgresql-k8s:db
-  - - orc8r-tenants:db
-    - postgresql-k8s:db
-=======
 - - nms-magmalte:magma-orc8r-certifier
   - orc8r-certifier:magma-orc8r-certifier
 - - nms-magmalte:db
@@ -301,5 +249,4 @@
 - - orc8r-subscriberdb:db
   - postgresql-k8s:db
 - - orc8r-tenants:db
-  - postgresql-k8s:db
->>>>>>> 61ea6a19
+  - postgresql-k8s:db