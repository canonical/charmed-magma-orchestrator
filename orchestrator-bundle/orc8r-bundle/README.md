--- conflicted
+++ resolved
@@ -52,19 +52,7 @@
 
 The pfx package was copied to your current working directory and can now be loaded in your browser.
 
-<<<<<<< HEAD
-### 5. Setup DNS
-=======
-### Create the orchestrator admin user
-
-Create the user:
-
-```bash
-juju run-action orc8r-orchestrator/leader create-orchestrator-admin-user --wait
-```
-
 ### Setup DNS
->>>>>>> 8b517798
 
 Retrieve the services that need to be exposed:
 
