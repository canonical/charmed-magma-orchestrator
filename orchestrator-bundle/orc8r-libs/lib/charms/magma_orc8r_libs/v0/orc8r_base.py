--- conflicted
+++ resolved
@@ -66,11 +66,7 @@
 
 # Increment this PATCH version before using `charmcraft publish-lib` or reset
 # to 0 if you are raising the major API version
-<<<<<<< HEAD
-LIBPATCH = 10
-=======
-LIBPATCH = 11
->>>>>>> e793d31e
+LIBPATCH = 12
 
 
 logger = logging.getLogger(__name__)
@@ -115,9 +111,12 @@
         if not self._relations_created:
             event.defer()
             return
+        print("C")
         if not self._relations_ready:
             event.defer()
             return
+        print("A")
+        print("B")
         self._configure_orc8r(event)
 
     def _configure_orc8r(self, event: PebbleReadyEvent):
@@ -211,11 +210,13 @@
     @property
     def _relations_created(self) -> bool:
         """Checks whether required relations are created."""
-        if missing_relations := [
+        missing_relations = [
             relation
             for relation in self.required_relations
             if not self.model.get_relation(relation)
-        ]:
+        ]
+        print(missing_relations)
+        if missing_relations:
             msg = f"Waiting for relation(s) to be created: {', '.join(missing_relations)}"
             self.charm.unit.status = BlockedStatus(msg)
             return False
@@ -232,21 +233,10 @@
             return False
         return True
 
-<<<<<<< HEAD
-    def _relation_active(self, relation: Relation) -> bool:
+    def _relation_active(self, relation_name: str) -> bool:
         try:
-            rel = self.model.get_relation(relation)  # type: ignore[arg-type]
+            rel = self.model.get_relation(relation_name)  # type: ignore[arg-type]
             units = rel.units  # type: ignore[union-attr]
             return rel.data[next(iter(units))]["active"] == "True"  # type: ignore[union-attr]
-=======
-    def _relation_active(self, relation_name: str) -> bool:
-        try:
-            relation = self.model.get_relation(relation_name)
-            if relation:
-                units = relation.units
-                return relation.data[next(iter(units))]["active"] == "True"
-            else:
-                return False
->>>>>>> e793d31e
         except (KeyError, StopIteration):
             return False