--- conflicted
+++ resolved
@@ -53,42 +53,6 @@
         updated_plan = self.harness.get_container_pebble_plan("magma-orc8r-dummy").to_dict()
         self.assertEqual(expected_plan, updated_plan)
 
-<<<<<<< HEAD
-    @patch(
-        "charms.magma_orc8r_libs.v0.orc8r_base.Orc8rBase.namespace",
-        PropertyMock(return_value="qwerty"),
-    )
-    def test_given_magma_orc8r_orchestrator_service_running_when_metrics_magma_orc8r_orchestrator_relation_joined_event_emitted_then_active_key_in_relation_data_is_set_to_true(  # noqa: E501
-        self,
-    ):
-        self.harness.set_can_connect("magma-orc8r-dummy", True)
-        container = self.harness.model.unit.get_container("magma-orc8r-dummy")
-        self.harness.charm.on.magma_orc8r_dummy_pebble_ready.emit(container)
-        self.harness.set_leader(True)
-        relation_id = self.harness.add_relation("magma-orc8r-dummy", "orc8r-dummy")
-        self.harness.add_relation_unit(relation_id, "magma-orc8r-dummy/0")
-
-        self.assertEqual(
-            self.harness.get_relation_data(relation_id, "magma-orc8r-dummy/0"),
-            {"active": "True"},
-        )
-
-    @patch(
-        "charms.magma_orc8r_libs.v0.orc8r_base.Orc8rBase.namespace",
-        PropertyMock(return_value="qwerty"),
-    )
-    def test_given_magma_orc8r_orchestrator_service_not_running_when_magma_orc8r_orchestrator_relation_joined_event_emitted_then_active_key_in_relation_data_is_set_to_false(  # noqa: E501
-        self,
-    ):
-        self.harness.set_leader(True)
-        relation_id = self.harness.add_relation("magma-orc8r-dummy", "orc8r-dummy")
-        self.harness.add_relation_unit(relation_id, "magma-orc8r-dummy/0")
-
-        self.assertEqual(
-            self.harness.get_relation_data(relation_id, "magma-orc8r-dummy/0"),
-            {"active": "False"},
-        )
-=======
     def test_given_workload_not_running_when_relation_joined_then_service_status_is_marked_as_not_active_in_relation_data(  # noqa: E501
         self,
     ):
@@ -122,6 +86,41 @@
         expected_relation_data = {"active": "True"}
         self.assertEqual(expected_relation_data, relation_data)
 
+    @patch(
+        "charms.magma_orc8r_libs.v0.orc8r_base.Orc8rBase.namespace",
+        PropertyMock(return_value="qwerty"),
+    )
+    def test_given_magma_orc8r_orchestrator_service_running_when_metrics_magma_orc8r_orchestrator_relation_joined_event_emitted_then_active_key_in_relation_data_is_set_to_true(  # noqa: E501
+            self,
+    ):
+        self.harness.set_can_connect("magma-orc8r-dummy", True)
+        container = self.harness.model.unit.get_container("magma-orc8r-dummy")
+        self.harness.charm.on.magma_orc8r_dummy_pebble_ready.emit(container)
+        self.harness.set_leader(True)
+        relation_id = self.harness.add_relation("magma-orc8r-dummy", "orc8r-dummy")
+        self.harness.add_relation_unit(relation_id, "magma-orc8r-dummy/0")
+
+        self.assertEqual(
+            self.harness.get_relation_data(relation_id, "magma-orc8r-dummy/0"),
+            {"active": "True"},
+        )
+
+    @patch(
+        "charms.magma_orc8r_libs.v0.orc8r_base.Orc8rBase.namespace",
+        PropertyMock(return_value="qwerty"),
+    )
+    def test_given_magma_orc8r_orchestrator_service_not_running_when_magma_orc8r_orchestrator_relation_joined_event_emitted_then_active_key_in_relation_data_is_set_to_false(  # noqa: E501
+            self,
+    ):
+        self.harness.set_leader(True)
+        relation_id = self.harness.add_relation("magma-orc8r-dummy", "orc8r-dummy")
+        self.harness.add_relation_unit(relation_id, "magma-orc8r-dummy/0")
+
+        self.assertEqual(
+            self.harness.get_relation_data(relation_id, "magma-orc8r-dummy/0"),
+            {"active": "False"},
+        )
+
 
 class TestCharmWithRequiredRelation(unittest.TestCase):
     @patch(
@@ -142,5 +141,4 @@
 
         self.harness.charm.on.magma_orc8r_dummy_pebble_ready.emit(event)
 
-        patch_defer.assert_called()
->>>>>>> e793d31e
+        patch_defer.assert_called()