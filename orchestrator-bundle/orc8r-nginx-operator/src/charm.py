#!/usr/bin/env python3
# Copyright 2021 Canonical Ltd.
# See LICENSE file for licensing details.

import logging
from typing import List

from charms.observability_libs.v0.kubernetes_service_patch import KubernetesServicePatch
from httpx import HTTPStatusError
from lightkube import Client
from lightkube.models.core_v1 import (
    SecretVolumeSource,
    ServicePort,
    ServiceSpec,
    Volume,
    VolumeMount,
)
from lightkube.models.meta_v1 import ObjectMeta
from lightkube.resources.apps_v1 import StatefulSet
from lightkube.resources.core_v1 import Service
from ops.charm import CharmBase, PebbleReadyEvent, RelationChangedEvent, RemoveEvent
from ops.main import main
from ops.model import ActiveStatus, BlockedStatus, MaintenanceStatus, WaitingStatus
from ops.pebble import Layer

logger = logging.getLogger(__name__)


class MagmaOrc8rNginxCharm(CharmBase):
    def __init__(self, *args):
        super().__init__(*args)
        self._container_name = self._service_name = "magma-orc8r-nginx"
        self._container = self.unit.get_container(self._container_name)
        self.framework.observe(
            self.on.magma_orc8r_nginx_pebble_ready, self._on_magma_orc8r_nginx_pebble_ready
        )
        self.framework.observe(
            self.on.magma_orc8r_certifier_relation_changed,
            self._on_magma_orc8r_certifier_relation_changed,
        )
        self.framework.observe(self.on.remove, self._on_remove)
        self.service_patcher = KubernetesServicePatch(
            charm=self,
            ports=[
                ("health", 80),
                ("clientcert", 8443),
                ("open", 8444),
                ("api", 443, 9443),
            ],
            service_type="LoadBalancer",
            service_name="orc8r-nginx-proxy",
            additional_labels={"app.kubernetes.io/part-of": "orc8r"},
            additional_selectors={"app.kubernetes.io/name": "orc8r-nginx"},
        )

    def _on_magma_orc8r_nginx_pebble_ready(self, event: PebbleReadyEvent):
        if not self._relations_ready:
            event.defer()
            return
        self._create_additional_orc8r_nginx_services()
        self._configure_pebble_layer(event)

    def _on_magma_orc8r_certifier_relation_changed(self, event: RelationChangedEvent):
        """Mounts certificates required by the nms-magmalte."""
        if not self._orc8r_certs_mounted:
            self.unit.status = MaintenanceStatus("Mounting NMS certificates...")
            self._mount_certifier_certs()

    def _mount_certifier_certs(self) -> None:
        """Patch the StatefulSet to include certifier certs secret mount."""
        self.unit.status = MaintenanceStatus(
            "Mounting additional volumes required by the magma-orc8r-nginx container..."
        )
        client = Client()
        stateful_set = client.get(StatefulSet, name=self.app.name, namespace=self._namespace)
        stateful_set.spec.template.spec.volumes.extend(self._magma_orc8r_nginx_volumes)  # type: ignore[attr-defined]  # noqa: E501
        stateful_set.spec.template.spec.containers[1].volumeMounts.extend(  # type: ignore[attr-defined]  # noqa: E501
            self._magma_orc8r_nginx_volume_mounts
        )
        client.patch(StatefulSet, name=self.app.name, obj=stateful_set, namespace=self._namespace)
        logger.info("Additional K8s resources for magma-orc8r-nginx container applied!")

    def _configure_pebble_layer(self, event: PebbleReadyEvent):
        self.unit.status = MaintenanceStatus(
            f"Configuring pebble layer for {self._service_name}..."
        )
        pebble_layer = self._pebble_layer
        if self._container.can_connect():
            plan = self._container.get_plan()
            if plan.services != pebble_layer.services:
                self._generate_nginx_config()
                self._container.add_layer(self._container_name, pebble_layer, combine=True)
                self._container.restart(self._service_name)
                logger.info(f"Restarted container {self._service_name}")
                self.unit.status = ActiveStatus()
        else:
            self.unit.status = WaitingStatus(f"Waiting for {self._container} to be ready...")
            event.defer()
            return

    def _generate_nginx_config(self):
        """Generates nginx config to /etc/nginx/nginx.conf."""
        logger.info("Generating nginx config file...")
        process = self._container.exec(
            command=["/usr/local/bin/generate_nginx_configs.py"],
            environment={
                "PROXY_BACKENDS": f"{self._namespace}.svc.cluster.local",
                "CONTROLLER_HOSTNAME": f"controller.{self._get_domain_name}",
                "RESOLVER": "kube-dns.kube-system.svc.cluster.local valid=10s",
                "SERVICE_REGISTRY_MODE": "k8s",
            },
        )
        stdout, _ = process.wait_output()
        logger.info(stdout)

    def _create_additional_orc8r_nginx_services(self):
        """Creates additional K8s services which are expected to be delivered by the
        magma-orc8r-nginx.
        """
        client = Client()
        logger.info("Creating additional magma-orc8r-nginx services...")
        for service in self._magma_orc8r_nginx_additional_services:
            if not self._orc8r_nginx_service_created(service.metadata.name):
                logger.info(f"Creating {service.metadata.name} service...")
                client.create(service)

    def _on_remove(self, event: RemoveEvent):
        """Remove additional magma-orc8r-nginx services."""
        client = Client()
        for service in self._magma_orc8r_nginx_additional_services:
            client.delete(Service, name=service.metadata.name, namespace=self._namespace)

    @property
    def _pebble_layer(self) -> Layer:
        return Layer(
            {
                "summary": f"{self._service_name} pebble layer",
                "services": {
                    self._service_name: {
                        "override": "replace",
                        "startup": "enabled",
                        "command": "nginx",
                        "environment": {
                            "SERVICE_REGISTRY_MODE": "k8s",
                            "SERVICE_REGISTRY_NAMESPACE": self._namespace,
                        },
                    }
                },
            }
        )

    @property
    def _magma_orc8r_nginx_volumes(self) -> List[Volume]:
        """Returns the additional volumes required by the magma-orc8r-nginx."""
        return [
            Volume(
                name="certs",
                secret=SecretVolumeSource(secretName="orc8r-certs"),
            ),
        ]

    @property
    def _magma_orc8r_nginx_volume_mounts(self) -> List[VolumeMount]:
        """Returns the additional volume mounts for the magma-orc8r-nginx container."""
        return [
            VolumeMount(
                mountPath="/var/opt/magma/certs",
                name="certs",
            ),
        ]

    @property
    def _magma_orc8r_nginx_additional_services(self) -> List[Service]:
        """Returns list of additional K8s services to be created by magma-orc8r-nginx."""
        return [
            Service(
                apiVersion="v1",
                kind="Service",
                metadata=ObjectMeta(
                    namespace=self._namespace,
                    name="orc8r-bootstrap-nginx",
                    labels={
                        "app.kubernetes.io/component": "nginx-proxy",
                        "app.kubernetes.io/part-of": "orc8r",
                    },
                ),
                spec=ServiceSpec(
                    selector={
                        "app.kubernetes.io/name": "orc8r-nginx",
                    },
                    ports=[
                        ServicePort(
                            name="health",
                            port=80,
                            targetPort=80,
                            nodePort=31200,
                        ),
                        ServicePort(
                            name="open-legacy",
                            port=443,
                            targetPort=8444,
                            nodePort=30747,
                        ),
                        ServicePort(
                            name="open",
                            port=8444,
                            targetPort=8444,
                            nodePort=30618,
                        ),
                    ],
                    type="LoadBalancer",
                ),
            ),
            Service(
                apiVersion="v1",
                kind="Service",
                metadata=ObjectMeta(
                    namespace=self._namespace,
                    name="orc8r-clientcert-nginx",
                    labels={
                        "app.kubernetes.io/component": "nginx-proxy",
                        "app.kubernetes.io/part-of": "orc8r",
                    },
                ),
                spec=ServiceSpec(
                    selector={"app.kubernetes.io/name": "orc8r-nginx"},
                    ports=[
                        ServicePort(
                            name="health",
                            port=80,
                            targetPort=80,
                        ),
                        ServicePort(
                            name="clientcert-legacy",
                            port=443,
                            targetPort=8443,
                        ),
                        ServicePort(
                            name="clientcert",
                            port=8443,
                            targetPort=8443,
                        ),
                    ],
                    type="LoadBalancer",
                ),
            ),
        ]

    @property
    def _relations_ready(self) -> bool:
        """Checks whether required relations are ready."""
        required_relations = ["bootstrapper", "magma-orc8r-certifier", "obsidian"]
        missing_relations = [
            relation
            for relation in required_relations
            if not self.model.get_relation(relation)
            or len(self.model.get_relation(relation).units) == 0  # type: ignore[union-attr]  # noqa: E501, W503
        ]
        if missing_relations:
            msg = f"Waiting for relations: {', '.join(missing_relations)}"
            self.unit.status = BlockedStatus(msg)
            return False
        if not self._get_domain_name:
            self.unit.status = WaitingStatus(
                "Waiting for magma-orc8r-certifier relation to be ready..."
            )
            return False
        return True

    def _orc8r_nginx_service_created(self, service_name: str) -> bool:
        """Checks whether given K8s service exists or not."""
        client = Client()
        try:
            client.get(Service, name=service_name, namespace=self._namespace)
            return True
        except HTTPStatusError:
            return False

    @property
    def _orc8r_certs_mounted(self) -> bool:
        """Check to see if the NMS certs have already been mounted."""
        client = Client()
        statefulset = client.get(StatefulSet, name=self.app.name, namespace=self._namespace)
        return all(
            volume_mount in statefulset.spec.template.spec.containers[1].volumeMounts  # type: ignore[attr-defined]  # noqa: E501
            for volume_mount in self._magma_orc8r_nginx_volume_mounts
        )

    @property
    def _get_domain_name(self):
        """Gets domain name for the data bucket sent by certifier relation."""
<<<<<<< HEAD
        certifier_relation = self.model.get_relation("certifier")
=======
        certifier_relation = self.model.get_relation("magma-orc8r-certifier")
>>>>>>> 61ea6a19
        units = certifier_relation.units  # type: ignore[union-attr]
        try:
            return certifier_relation.data[next(iter(units))]["domain"]  # type: ignore[union-attr]
        except KeyError:
            return None

    @property
    def _namespace(self) -> str:
        return self.model.name


if __name__ == "__main__":
    main(MagmaOrc8rNginxCharm)<|MERGE_RESOLUTION|>--- conflicted
+++ resolved
@@ -289,11 +289,7 @@
     @property
     def _get_domain_name(self):
         """Gets domain name for the data bucket sent by certifier relation."""
-<<<<<<< HEAD
-        certifier_relation = self.model.get_relation("certifier")
-=======
         certifier_relation = self.model.get_relation("magma-orc8r-certifier")
->>>>>>> 61ea6a19
         units = certifier_relation.units  # type: ignore[union-attr]
         try:
             return certifier_relation.data[next(iter(units))]["domain"]  # type: ignore[union-attr]
