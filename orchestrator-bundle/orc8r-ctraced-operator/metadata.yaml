--- conflicted
+++ resolved
@@ -14,21 +14,13 @@
 resources:
   magma-orc8r-ctraced-image:
     type: oci-image
-<<<<<<< HEAD
     description: OCI image for magma-orc8r-ctraced (docker-ci.artifactory.magmacore.org/controller:13029)
     upstream-source: docker-ci.artifactory.magmacore.org/controller:13029
-<<<<<<< Updated upstream
 
 provides:
   magma-orc8r-ctraced:
     interface: magma-orc8r-ctraced
     limit: 1
-=======
->>>>>>> Stashed changes
-=======
-    description: OCI image for magma-orc8r-ctraced (docker.artifactory.magmacore.org/controller:1.7.0)
-    upstream-source: docker.artifactory.magmacore.org/controller:1.7.0
->>>>>>> b33125ce
 
 requires:
   db:
