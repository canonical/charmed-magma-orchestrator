#!/usr/bin/env python3
# Copyright 2021 Canonical Ltd.
# See LICENSE file for licensing details.

import os
from pathlib import Path
from typing import Optional

import pytest
import yaml

METADATA = yaml.safe_load(Path("./metadata.yaml").read_text())
CERTIFIER_METADATA = yaml.safe_load(Path("../orc8r-certifier-operator/metadata.yaml").read_text())
ACCESSD_METADATA = yaml.safe_load(Path("../orc8r-accessd-operator/metadata.yaml").read_text())
SERVICE_REGISTRY_METADATA = yaml.safe_load(
    Path("../orc8r-service-registry-operator/metadata.yaml").read_text()
)
APPLICATION_NAME = "orc8r-orchestrator"
CHARM_NAME = "magma-orc8r-orchestrator"
CERTIFIER_APPLICATION_NAME = "orc8r-certifier"
CERTIFIER_CHARM_NAME = "magma-orc8r-certifier"
CERTIFIER_CHARM_FILE_NAME = "magma-orc8r-certifier_ubuntu-22.04-amd64.charm"
ACCESSD_APPLICATION_NAME = "orc8r-accessd"
ACCESSD_CHARM_NAME = "magma-orc8r-accessd"
ACCESSD_CHARM_FILE_NAME = "magma-orc8r-accessd_ubuntu-22.04-amd64.charm"
SERVICE_REGISTRY_APPLICATION_NAME = "orc8r-service-registry"
SERVICE_REGISTRY_CHARM_NAME = "magma-orc8r-service-registry"
SERVICE_REGISTRY_CHARM_FILE_NAME = "magma-orc8r-service-registry_ubuntu-22.04-amd64.charm"
DOMAIN = "whatever.com"
DB_APPLICATION_NAME = "postgresql-k8s"


class TestOrchestrator:
    @pytest.fixture(scope="module")
    @pytest.mark.abort_on_fail
    async def setup(self, ops_test):
        await self._deploy_postgresql(ops_test)
        await self._deploy_tls_certificates_operator(ops_test)
        await self._deploy_orc8r_service_registry(ops_test)
        await self._deploy_prometheus_cache(ops_test)
        await self._deploy_orc8r_certifier(ops_test)
        await self._deploy_orc8r_accessd(ops_test)

    @staticmethod
    def _find_charm(charm_dir: str, charm_file_name: str) -> Optional[str]:
        for root, _, files in os.walk(charm_dir):
            for file in files:
                if file == charm_file_name:
                    return os.path.join(root, file)
        return None

    @staticmethod
    async def _deploy_postgresql(ops_test):
<<<<<<< HEAD
        await ops_test.model.deploy(DB_APPLICATION_NAME, application_name=DB_APPLICATION_NAME)
=======
        await ops_test.model.deploy(
            DB_APPLICATION_NAME, application_name=DB_APPLICATION_NAME, channel="14/stable"
        )
>>>>>>> ba794bdd

    @staticmethod
    async def _deploy_tls_certificates_operator(ops_test):
        await ops_test.model.deploy(
            "tls-certificates-operator",
            application_name="tls-certificates-operator",
            config={
                "generate-self-signed-certificates": True,
                "ca-common-name": f"rootca.{DOMAIN}",
            },
            channel="edge",
        )

    @staticmethod
    async def _deploy_prometheus_cache(ops_test):
        await ops_test.model.deploy(
            "prometheus-edge-hub",
            application_name="orc8r-prometheus-cache",
            channel="edge",
            trust=True,
        )

    async def _deploy_orc8r_service_registry(self, ops_test):
        service_registry_charm = self._find_charm(
            "../orc8r-service-registry-operator", SERVICE_REGISTRY_CHARM_FILE_NAME
        )
        if not service_registry_charm:
            service_registry_charm = await ops_test.build_charm(
                "../orc8r-service-registry-operator"
            )
        resources = {
            f"{SERVICE_REGISTRY_CHARM_NAME}-image": SERVICE_REGISTRY_METADATA["resources"][
                f"{SERVICE_REGISTRY_CHARM_NAME}-image"
            ]["upstream-source"],
        }
        await ops_test.model.deploy(
            service_registry_charm,
            resources=resources,
            application_name=SERVICE_REGISTRY_APPLICATION_NAME,
            trust=True,
            series="jammy",
        )

    async def _deploy_orc8r_accessd(self, ops_test):
        accessd_charm = self._find_charm("../orc8r-accessd-operator", ACCESSD_CHARM_FILE_NAME)
        if not accessd_charm:
            accessd_charm = await ops_test.build_charm("../orc8r-accessd-operator/")
            resources = {
                f"{ACCESSD_CHARM_NAME}-image": ACCESSD_METADATA["resources"][
                    f"{ACCESSD_CHARM_NAME}-image"
                ]["upstream-source"],
            }
        await ops_test.model.deploy(
            accessd_charm,
            resources=resources,
            application_name=ACCESSD_APPLICATION_NAME,
            trust=True,
            series="jammy",
        )
        await ops_test.model.add_relation(
<<<<<<< HEAD
            relation1=ACCESSD_APPLICATION_NAME, relation2=f"{DB_APPLICATION_NAME}:database"
=======
            relation1=ACCESSD_APPLICATION_NAME, relation2=f"{DB_APPLICATION_NAME}:db"
>>>>>>> ba794bdd
        )

    async def _deploy_orc8r_certifier(self, ops_test):
        certifier_charm = self._find_charm(
            "../orc8r-certifier-operator", CERTIFIER_CHARM_FILE_NAME
        )
        if not certifier_charm:
            certifier_charm = await ops_test.build_charm("../orc8r-certifier-operator/")
        resources = {
            f"{CERTIFIER_CHARM_NAME}-image": CERTIFIER_METADATA["resources"][
                f"{CERTIFIER_CHARM_NAME}-image"
            ]["upstream-source"],
        }
        await ops_test.model.deploy(
            certifier_charm,
            resources=resources,
            application_name=CERTIFIER_APPLICATION_NAME,
            config={"domain": DOMAIN},
            trust=True,
            series="jammy",
        )
        await ops_test.model.add_relation(
<<<<<<< HEAD
            relation1=CERTIFIER_APPLICATION_NAME, relation2=f"{DB_APPLICATION_NAME}:db"
=======
            relation1=CERTIFIER_APPLICATION_NAME, relation2=f"{DB_APPLICATION_NAME}:database"
>>>>>>> ba794bdd
        )
        await ops_test.model.add_relation(
            relation1=CERTIFIER_APPLICATION_NAME, relation2="tls-certificates-operator"
        )

    @pytest.fixture(scope="module")
    @pytest.mark.abort_on_fail
    async def build_and_deploy(self, ops_test, setup):
        charm = await ops_test.build_charm(".")
        resources = {
            f"{CHARM_NAME}-image": METADATA["resources"][f"{CHARM_NAME}-image"]["upstream-source"],
        }
        await ops_test.model.deploy(
            charm,
            resources=resources,
            application_name=APPLICATION_NAME,
            trust=True,
            series="jammy",
        )

    @pytest.mark.abort_on_fail
    async def test_wait_for_blocked_status(self, ops_test, setup, build_and_deploy):
        await ops_test.model.wait_for_idle(apps=[APPLICATION_NAME], status="blocked", timeout=1000)

    async def test_relate_and_wait_for_idle(self, ops_test, setup, build_and_deploy):
        await ops_test.model.add_relation(
            relation1=APPLICATION_NAME, relation2="orc8r-certifier:cert-admin-operator"
        )
        await ops_test.model.add_relation(
            relation1=APPLICATION_NAME, relation2="orc8r-certifier:magma-orc8r-certifier"
        )
        await ops_test.model.add_relation(
            relation1=APPLICATION_NAME, relation2="orc8r-prometheus-cache:metrics-endpoint"
        )
        await ops_test.model.add_relation(
            relation1=APPLICATION_NAME, relation2="orc8r-accessd:magma-orc8r-accessd"
        )
        await ops_test.model.add_relation(
            relation1=APPLICATION_NAME,
            relation2="orc8r-service-registry:magma-orc8r-service-registry",
        )
        await ops_test.model.wait_for_idle(apps=[APPLICATION_NAME], status="active", timeout=1000)

    async def test_scale_up(self, ops_test, setup, build_and_deploy):
        await ops_test.model.applications[APPLICATION_NAME].scale(2)

        await ops_test.model.wait_for_idle(
            apps=[APPLICATION_NAME], status="active", timeout=1000, wait_for_exact_units=2
        )

    @pytest.mark.xfail(reason="Bug in Juju: https://bugs.launchpad.net/juju/+bug/1977582")
    async def test_scale_down(self, ops_test, setup, build_and_deploy):
        await ops_test.model.applications[APPLICATION_NAME].scale(1)

        await ops_test.model.wait_for_idle(
            apps=[APPLICATION_NAME], status="active", timeout=60, wait_for_exact_units=1
        )<|MERGE_RESOLUTION|>--- conflicted
+++ resolved
@@ -51,13 +51,9 @@
 
     @staticmethod
     async def _deploy_postgresql(ops_test):
-<<<<<<< HEAD
-        await ops_test.model.deploy(DB_APPLICATION_NAME, application_name=DB_APPLICATION_NAME)
-=======
         await ops_test.model.deploy(
             DB_APPLICATION_NAME, application_name=DB_APPLICATION_NAME, channel="14/stable"
         )
->>>>>>> ba794bdd
 
     @staticmethod
     async def _deploy_tls_certificates_operator(ops_test):
@@ -118,11 +114,7 @@
             series="jammy",
         )
         await ops_test.model.add_relation(
-<<<<<<< HEAD
             relation1=ACCESSD_APPLICATION_NAME, relation2=f"{DB_APPLICATION_NAME}:database"
-=======
-            relation1=ACCESSD_APPLICATION_NAME, relation2=f"{DB_APPLICATION_NAME}:db"
->>>>>>> ba794bdd
         )
 
     async def _deploy_orc8r_certifier(self, ops_test):
@@ -145,11 +137,7 @@
             series="jammy",
         )
         await ops_test.model.add_relation(
-<<<<<<< HEAD
-            relation1=CERTIFIER_APPLICATION_NAME, relation2=f"{DB_APPLICATION_NAME}:db"
-=======
             relation1=CERTIFIER_APPLICATION_NAME, relation2=f"{DB_APPLICATION_NAME}:database"
->>>>>>> ba794bdd
         )
         await ops_test.model.add_relation(
             relation1=CERTIFIER_APPLICATION_NAME, relation2="tls-certificates-operator"
