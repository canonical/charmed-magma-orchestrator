# Copyright 2021 Canonical Ltd.
# See LICENSE file for licensing details.
[tox]
skipsdist=True
skip_missing_interpreters = True
envlist = lint, static, unit

[vars]
src_path = {toxinidir}/src/
unit_test_path = {toxinidir}/tests/unit/
integration_test_path = {toxinidir}/tests/integration/
all_path = {[vars]src_path} {[vars]unit_test_path} {[vars]integration_test_path}

[testenv]
deps = 
    -r{toxinidir}/requirements.txt
    -r{toxinidir}/../test-requirements.txt
setenv =
    PYTHONPATH = {toxinidir}:{toxinidir}/lib:{[vars]src_path}
    PYTHONBREAKPOINT=ipdb.set_trace
passenv =
    HTTP_PROXY
    HTTPS_PROXY
    NO_PROXY
    PYTHONPATH
    HOME
    CHARM_BUILD_DIR
    MODEL_SETTINGS

[testenv:fmt]
description = Apply coding style standards to code
commands =
    isort {[vars]all_path}
    black {[vars]all_path}

[testenv:lint]
description = Check code against coding style standards
commands =
    pflake8 {[vars]all_path}
    isort --check-only --diff {[vars]all_path}
    black --check --diff {[vars]all_path}

[testenv:static]
description = Run static analysis checks
commands =
    mypy {[vars]all_path} {posargs}
setenv =
    PYTHONPATH = ""

[testenv:unit]
description = Run unit tests
commands =
    coverage run --source={[vars]src_path} -m pytest --ignore {[vars]integration_test_path} -v --tb native -s {posargs}
    coverage report

[testenv:integration]
description = Run integration tests
<<<<<<< HEAD
deps =
    juju<3.1
    pytest
    pytest-operator
    -r{toxinidir}/requirements.txt
=======
>>>>>>> b4b3ec7e
commands =
    pytest --asyncio-mode=auto -v --tb native --ignore {[vars]unit_test_path} --log-cli-level=INFO -s {posargs}<|MERGE_RESOLUTION|>--- conflicted
+++ resolved
@@ -55,13 +55,5 @@
 
 [testenv:integration]
 description = Run integration tests
-<<<<<<< HEAD
-deps =
-    juju<3.1
-    pytest
-    pytest-operator
-    -r{toxinidir}/requirements.txt
-=======
->>>>>>> b4b3ec7e
 commands =
     pytest --asyncio-mode=auto -v --tb native --ignore {[vars]unit_test_path} --log-cli-level=INFO -s {posargs}