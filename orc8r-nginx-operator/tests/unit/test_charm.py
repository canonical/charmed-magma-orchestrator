--- conflicted
+++ resolved
@@ -29,7 +29,6 @@
         self.harness.begin()
 
     @patch("lightkube.core.client.GenericSyncClient", new=Mock())
-<<<<<<< HEAD
     @patch("lightkube.core.client.Client.create", new=Mock())
     @patch("ops.model.Container.exec", new_callable=Mock)
     def test_given_domain_config_set_when_install_then_nginx_config_file_is_created(
@@ -56,8 +55,6 @@
         )
 
     @patch("lightkube.core.client.GenericSyncClient", new=Mock())
-=======
->>>>>>> 322b7281
     @patch("lightkube.core.client.Client.get")
     @patch("lightkube.core.client.Client.create")
     @patch("ops.model.Container.exec", new_callable=Mock)
@@ -266,11 +263,7 @@
         )
 
     @patch("ops.model.Container.exists")
-<<<<<<< HEAD
-    @patch("ops.model.Container.exec", new_callable=Mock)
-=======
-    @patch("ops.model.Container.exec", Mock())
->>>>>>> 322b7281
+    @patch("ops.model.Container.exec", new_callable=Mock)
     def test_given_pebble_ready_when_obsidian_relation_broken_then_status_is_blocked(  # noqa: E501
         self, patched_exec, patch_file_exists
     ):
@@ -290,11 +283,7 @@
         )
 
     @patch("ops.model.Container.exists")
-<<<<<<< HEAD
-    @patch("ops.model.Container.exec", new_callable=Mock)
-=======
-    @patch("ops.model.Container.exec", Mock())
->>>>>>> 322b7281
+    @patch("ops.model.Container.exec", new_callable=Mock)
     def test_given_pebble_ready_when_bootstrapper_relation_broken_then_status_is_blocked(  # noqa: E501
         self, patched_exec, patch_file_exists
     ):
@@ -370,11 +359,7 @@
         )
 
     @patch("ops.model.Container.exists")
-<<<<<<< HEAD
-    @patch("ops.model.Container.exec", new_callable=Mock)
-=======
-    @patch("ops.model.Container.exec", Mock())
->>>>>>> 322b7281
+    @patch("ops.model.Container.exec", new_callable=Mock)
     def test_given_all_relations_created_and_ready_and_nginx_services_are_created_when_pebble_ready_event_emitted_then_pebble_layer_is_configured(  # noqa: E501
         self, patched_exec, patch_file_exists
     ):
@@ -402,11 +387,7 @@
         self.assertEqual(expected_plan, updated_plan)
 
     @patch("ops.model.Container.exists")
-<<<<<<< HEAD
-    @patch("ops.model.Container.exec", new_callable=Mock)
-=======
-    @patch("ops.model.Container.exec", Mock())
->>>>>>> 322b7281
+    @patch("ops.model.Container.exec", new_callable=Mock)
     def test_given_all_relations_created_and_ready_and_nginx_services_are_created_when_pebble_ready_event_emitted_then_status_is_active(  # noqa: E501
         self, patched_exec, patch_file_exists
     ):
@@ -453,7 +434,6 @@
             {"active": "True"},
         )
 
-<<<<<<< HEAD
     @patch("ops.model.Container.push")
     def test_given_container_can_be_connected_when_certifier_certificate_available_then_certifier_pem_is_pushed_to_workload(  # noqa: E501
         self, patched_push
@@ -516,7 +496,7 @@
 
         patched_push.assert_called_once_with(
             path="/var/opt/magma/certs/rootCA.pem", source=test_rootca_cert
-=======
+
     @patch("ops.model.Container.exec")
     def test_given_valid_domain_config_set_when_config_changed_then_nginx_config_file_is_recreated(
         self, patch_exec
@@ -536,7 +516,6 @@
                 "RESOLVER": "kube-dns.kube-system.svc.cluster.local valid=10s",
                 "SERVICE_REGISTRY_MODE": "k8s",
             },
->>>>>>> 322b7281
         )
 
     def _create_active_relation(self, relation_name: str, remote_app: str):
