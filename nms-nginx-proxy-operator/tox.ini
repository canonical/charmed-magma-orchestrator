# Copyright 2021 Canonical Ltd.
# See LICENSE file for licensing details.
[tox]
skipsdist=True
skip_missing_interpreters = True
envlist = lint, static, unit

[vars]
src_path = {toxinidir}/src/
unit_test_path = {toxinidir}/tests/unit/
integration_test_path = {toxinidir}/tests/integration/
all_path = {[vars]src_path} {[vars]unit_test_path} {[vars]integration_test_path}

[testenv]
deps = 
    -r{toxinidir}/requirements.txt
    -r{toxinidir}/../test-requirements.txt
setenv =
    PYTHONPATH = {toxinidir}:{toxinidir}/lib:{[vars]src_path}
    PYTHONBREAKPOINT=ipdb.set_trace
passenv =
    HTTP_PROXY
    HTTPS_PROXY
    NO_PROXY
    PYTHONPATH
    HOME
    CHARM_BUILD_DIR
    MODEL_SETTINGS

[testenv:fmt]
description = Apply coding style standards to code
commands =
    isort {[vars]all_path}
    black {[vars]all_path}

[testenv:lint]
description = Check code against coding style standards
commands =
    pflake8 {[vars]all_path}
    isort --check-only --diff {[vars]all_path}
    black --check --diff {[vars]all_path}

[testenv:static]
description = Run static analysis checks
commands =
    mypy {[vars]all_path} {posargs}
setenv =
    PYTHONPATH = ""

[testenv:unit]
description = Run unit tests
commands =
    coverage run --source={[vars]src_path} -m pytest --ignore {[vars]integration_test_path} -v --tb native -s {posargs}
    coverage report

[testenv:integration]
description = Run integration tests
<<<<<<< HEAD
deps =
    juju
    pytest
    pytest-operator
    -r{toxinidir}/requirements.txt
    -r{toxinidir}/test-requirements.txt
=======
>>>>>>> 3c73729f
commands =
    pytest --asyncio-mode=auto -v --tb native --ignore {[vars]unit_test_path} --log-cli-level=INFO -s {posargs}<|MERGE_RESOLUTION|>--- conflicted
+++ resolved
@@ -55,14 +55,5 @@
 
 [testenv:integration]
 description = Run integration tests
-<<<<<<< HEAD
-deps =
-    juju
-    pytest
-    pytest-operator
-    -r{toxinidir}/requirements.txt
-    -r{toxinidir}/test-requirements.txt
-=======
->>>>>>> 3c73729f
 commands =
     pytest --asyncio-mode=auto -v --tb native --ignore {[vars]unit_test_path} --log-cli-level=INFO -s {posargs}