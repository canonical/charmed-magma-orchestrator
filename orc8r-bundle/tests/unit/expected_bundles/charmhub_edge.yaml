bundle: kubernetes
name: magma-orc8r
description: |
  Orchestrator is a Magma service that provides a simple and consistent way to
  configure and monitor the wireless network securely. The metrics acquired through the platform
  allows you to see the analytics and traffic flows of the wireless users through the Magma web UI.
applications:
  fluentd:
    charm: fluentd-elasticsearch
    channel: edge
    scale: 1
    trust: true
    options:
      domain: "example.com"
      elasticsearch-url: "orc8r-elasticsearch:1234"
      fluentd-chunk-limit-size: "2M"
      fluentd-queue-limit-length: 8
  nms-magmalte:
    charm: magma-nms-magmalte
    channel: edge
    scale: 1
    trust: true
  nms-nginx-proxy:
    charm: magma-nms-nginx-proxy
    channel: edge
    scale: 1
    trust: true
  orc8r-accessd:
    charm: magma-orc8r-accessd
    channel: edge
    scale: 1
    trust: true
  orc8r-alertmanager:
    charm: alertmanager-k8s
    channel: edge
    scale: 1
    trust: true
  orc8r-alertmanager-configurer:
    charm: alertmanager-configurer-k8s
    channel: edge
    scale: 1
    trust: true
    options:
      multitenant_label: "networkID"
  orc8r-analytics:
    charm: magma-orc8r-analytics
    channel: edge
    scale: 1
    trust: true
  orc8r-bootstrapper:
    charm: magma-orc8r-bootstrapper
    channel: edge
    scale: 1
    trust: true
  orc8r-certifier:
    charm: magma-orc8r-certifier
    channel: edge
    scale: 1
    trust: true
    options:
      domain: example.com
  orc8r-configurator:
    charm: magma-orc8r-configurator
    channel: edge
    scale: 1
    trust: true
  orc8r-ctraced:
    charm: magma-orc8r-ctraced
    channel: edge
    scale: 1
    trust: true
  orc8r-device:
    charm: magma-orc8r-device
    channel: edge
    scale: 1
    trust: true
  orc8r-directoryd:
    charm: magma-orc8r-directoryd
    channel: edge
    scale: 1
    trust: true
  orc8r-dispatcher:
    charm: magma-orc8r-dispatcher
    channel: edge
    scale: 1
    trust: true
  orc8r-eventd:
    charm: magma-orc8r-eventd
    channel: edge
    scale: 1
    trust: true
    options:
      elasticsearch-url: "orc8r-elasticsearch:1234"
  orc8r-ha:
    charm: magma-orc8r-ha
    channel: edge
    scale: 1
    trust: true
  orc8r-lte:
    charm: magma-orc8r-lte
    channel: edge
    scale: 1
    trust: true
  orc8r-metricsd:
    charm: magma-orc8r-metricsd
    channel: edge
    scale: 1
    trust: true
  orc8r-nginx:
    charm: magma-orc8r-nginx
    channel: edge
    scale: 1
    trust: true
  orc8r-obsidian:
    charm: magma-orc8r-obsidian
    channel: edge
    scale: 1
    trust: true
  orc8r-orchestrator:
    charm: magma-orc8r-orchestrator
    channel: edge
    scale: 1
    trust: true
    options:
      elasticsearch-url: "orc8r-elasticsearch:1234"
  orc8r-policydb:
    charm: magma-orc8r-policydb
    channel: edge
    scale: 1
    trust: true
  orc8r-prometheus:
    charm: prometheus-k8s
    channel: edge
    scale: 1
    trust: true
  orc8r-prometheus-cache:
    charm: prometheus-edge-hub
    channel: edge
    scale: 1
    trust: true
    options:
      metrics_count_limit: 500000
  orc8r-prometheus-configurer:
    charm: prometheus-configurer-k8s
    channel: edge
    scale: 1
    trust: true
    options:
      multitenant_label: "networkID"
  orc8r-service-registry:
    charm: magma-orc8r-service-registry
    channel: edge
    scale: 1
    trust: true
  orc8r-smsd:
    charm: magma-orc8r-smsd
    channel: edge
    scale: 1
    trust: true
  orc8r-state:
    charm: magma-orc8r-state
    channel: edge
    scale: 1
    trust: true
  orc8r-streamer:
    charm: magma-orc8r-streamer
    channel: edge
    scale: 1
    trust: true
  orc8r-subscriberdb:
    charm: magma-orc8r-subscriberdb
    channel: edge
    scale: 1
    trust: true
  orc8r-subscriberdb-cache:
    charm: magma-orc8r-subscriberdb-cache
    channel: edge
    scale: 1
    trust: true
  orc8r-tenants:
    charm: magma-orc8r-tenants
    channel: edge
    scale: 1
    trust: true
  orc8r-user-grafana:
    charm: grafana-k8s
    channel: edge
    options:
      web_external_url: "/grafana"
      enable_auto_assign_org: false
    scale: 1
    trust: true
  postgresql-k8s:
    charm: postgresql-k8s
    channel: 14/stable
    scale: 1
    trust: true
  tls-certificates-operator:
    charm: tls-certificates-operator
    channel: edge
    scale: 1
relations:
  - - fluentd
    - orc8r-certifier:fluentd-certs
  - - nms-magmalte
    - orc8r-certifier
  - - nms-magmalte:db
    - postgresql-k8s:db
  - - nms-nginx-proxy
    - orc8r-certifier
  - - nms-nginx-proxy:magma-nms-magmalte
    - nms-magmalte:magma-nms-magmalte
  - - orc8r-accessd:database
    - postgresql-k8s:database
  - - orc8r-alertmanager:remote-configuration
    - orc8r-alertmanager-configurer:alertmanager
  - - orc8r-bootstrapper:database
    - postgresql-k8s:database
  - - orc8r-bootstrapper:cert-root-ca
    - orc8r-certifier:cert-root-ca
  - - orc8r-certifier
    - tls-certificates-operator
<<<<<<< HEAD
  - - orc8r-certifier:db
    - postgresql-k8s:db
  - - orc8r-configurator:database
    - postgresql-k8s:database
  - - orc8r-ctraced:database
    - postgresql-k8s:database
  - - orc8r-device:database
    - postgresql-k8s:database
  - - orc8r-directoryd:database
    - postgresql-k8s:database
  - - orc8r-lte:database
    - postgresql-k8s:database
=======
  - - orc8r-certifier:database
    - postgresql-k8s:database
  - - orc8r-configurator:db
    - postgresql-k8s:db
  - - orc8r-ctraced:db
    - postgresql-k8s:db
  - - orc8r-device:db
    - postgresql-k8s:db
  - - orc8r-directoryd:db
    - postgresql-k8s:db
  - - orc8r-lte:db
    - postgresql-k8s:db
>>>>>>> ba794bdd
  - - orc8r-metricsd:alertmanager-k8s
    - orc8r-alertmanager:alerting
  - - orc8r-metricsd:alertmanager-configurer-k8s
    - orc8r-alertmanager-configurer:alertmanager-configurer
  - - orc8r-metricsd:magma-orc8r-orchestrator
    - orc8r-orchestrator:magma-orc8r-orchestrator
  - - orc8r-metricsd:prometheus-k8s
    - orc8r-prometheus:self-metrics-endpoint
  - - orc8r-metricsd:prometheus-configurer-k8s
    - orc8r-prometheus-configurer:prometheus-configurer
  - - orc8r-nginx:magma-orc8r-bootstrapper
    - orc8r-bootstrapper:magma-orc8r-bootstrapper
  - - orc8r-nginx:cert-certifier
    - orc8r-certifier:cert-certifier
  - - orc8r-nginx:cert-controller
    - orc8r-certifier:cert-controller
  - - orc8r-nginx:cert-root-ca
    - orc8r-certifier:cert-root-ca
  - - orc8r-nginx:magma-orc8r-obsidian
    - orc8r-obsidian:magma-orc8r-obsidian
  - - orc8r-orchestrator:cert-admin-operator
    - orc8r-certifier:cert-admin-operator
  - - orc8r-orchestrator:magma-orc8r-certifier
    - orc8r-certifier:magma-orc8r-certifier
  - - orc8r-orchestrator:magma-orc8r-accessd
    - orc8r-accessd:magma-orc8r-accessd
  - - orc8r-orchestrator:magma-orc8r-service-registry
    - orc8r-service-registry:magma-orc8r-service-registry
  - - orc8r-orchestrator:metrics-endpoint
    - orc8r-prometheus-cache:metrics-endpoint
  - - orc8r-policydb:database
    - postgresql-k8s:database
  - - orc8r-prometheus:alertmanager
    - orc8r-alertmanager:alerting
  - - orc8r-prometheus:metrics-endpoint
    - orc8r-prometheus-cache:metrics-endpoint
  - - orc8r-prometheus-configurer:prometheus
    - orc8r-prometheus:receive-remote-write
  - - orc8r-smsd:database
    - postgresql-k8s:database
  - - orc8r-state:database
    - postgresql-k8s:database
  - - orc8r-subscriberdb-cache:database
    - postgresql-k8s:database
  - - orc8r-subscriberdb:database
    - postgresql-k8s:database
  - - orc8r-tenants:database
    - postgresql-k8s:database
  - - orc8r-user-grafana:grafana-source
    - orc8r-prometheus:grafana-source
  - - orc8r-user-grafana:grafana-auth
    - nms-magmalte:grafana-auth<|MERGE_RESOLUTION|>--- conflicted
+++ resolved
@@ -220,9 +220,8 @@
     - orc8r-certifier:cert-root-ca
   - - orc8r-certifier
     - tls-certificates-operator
-<<<<<<< HEAD
-  - - orc8r-certifier:db
-    - postgresql-k8s:db
+  - - orc8r-certifier:database
+    - postgresql-k8s:database
   - - orc8r-configurator:database
     - postgresql-k8s:database
   - - orc8r-ctraced:database
@@ -233,20 +232,6 @@
     - postgresql-k8s:database
   - - orc8r-lte:database
     - postgresql-k8s:database
-=======
-  - - orc8r-certifier:database
-    - postgresql-k8s:database
-  - - orc8r-configurator:db
-    - postgresql-k8s:db
-  - - orc8r-ctraced:db
-    - postgresql-k8s:db
-  - - orc8r-device:db
-    - postgresql-k8s:db
-  - - orc8r-directoryd:db
-    - postgresql-k8s:db
-  - - orc8r-lte:db
-    - postgresql-k8s:db
->>>>>>> ba794bdd
   - - orc8r-metricsd:alertmanager-k8s
     - orc8r-alertmanager:alerting
   - - orc8r-metricsd:alertmanager-configurer-k8s
